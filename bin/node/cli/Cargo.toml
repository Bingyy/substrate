[package]
name = "node-cli"
version = "3.0.0-dev"
authors = ["Parity Technologies <admin@parity.io>"]
description = "Generic Substrate node implementation in Rust."
build = "build.rs"
edition = "2018"
license = "GPL-3.0-or-later WITH Classpath-exception-2.0"
default-run = "substrate"
homepage = "https://substrate.dev"
repository = "https://github.com/paritytech/substrate/"

[package.metadata.wasm-pack.profile.release]
# `wasm-opt` has some problems on linux, see
# https://github.com/rustwasm/wasm-pack/issues/781 etc.
wasm-opt = false

[package.metadata.docs.rs]
targets = ["x86_64-unknown-linux-gnu"]

[badges]
travis-ci = { repository = "paritytech/substrate" }
maintenance = { status = "actively-developed" }
is-it-maintained-issue-resolution = { repository = "paritytech/substrate" }
is-it-maintained-open-issues = { repository = "paritytech/substrate" }

[[bin]]
name = "substrate"
path = "bin/main.rs"
required-features = ["cli"]

[lib]
crate-type = ["cdylib", "rlib"]

[dependencies]
# third-party dependencies
codec = { package = "parity-scale-codec", version = "2.0.0" }
serde = { version = "1.0.126", features = ["derive"] }
futures = { version = "0.3.9", features = ["compat"] }
hex-literal = "0.3.1"
log = "0.4.8"
rand = "0.7.2"
structopt = { version = "0.3.8", optional = true }
parking_lot = "0.11.1"

# primitives
sp-authority-discovery = { version = "4.0.0-dev",  path = "../../../primitives/authority-discovery" }
sp-consensus-babe = { version = "0.10.0-dev", path = "../../../primitives/consensus/babe" }
grandpa-primitives = { version = "4.0.0-dev", package = "sp-finality-grandpa", path = "../../../primitives/finality-grandpa" }
sp-core = { version = "4.0.0-dev", path = "../../../primitives/core" }
sp-runtime = { version = "4.0.0-dev", path = "../../../primitives/runtime" }
sp-timestamp = { version = "4.0.0-dev", path = "../../../primitives/timestamp" }
sp-authorship = { version = "4.0.0-dev", path = "../../../primitives/authorship" }
sp-inherents = { version = "4.0.0-dev", path = "../../../primitives/inherents" }
sp-keyring = { version = "4.0.0-dev", path = "../../../primitives/keyring" }
sp-keystore = { version = "0.10.0-dev", path = "../../../primitives/keystore" }
sp-io = { version = "4.0.0-dev", path = "../../../primitives/io" }
sp-consensus = { version = "0.10.0-dev", path = "../../../primitives/consensus/common" }
sp-transaction-pool = { version = "4.0.0-dev", path = "../../../primitives/transaction-pool" }

# client dependencies
<<<<<<< HEAD
sc-client-api = { version = "3.0.0", path = "../../../client/api" }
sc-chain-spec = { version = "3.0.0", path = "../../../client/chain-spec" }
sc-consensus = { version = "0.9.0", path = "../../../client/consensus/common" }
sc-transaction-pool = { version = "3.0.0", path = "../../../client/transaction-pool" }
sc-network = { version = "0.9.0", path = "../../../client/network" }
sc-consensus-slots = { version = "0.9.0", path = "../../../client/consensus/slots" }
sc-consensus-babe = { version = "0.9.0", path = "../../../client/consensus/babe" }
sc-consensus-uncles = { version = "0.9.0", path = "../../../client/consensus/uncles" }
grandpa = { version = "0.9.0", package = "sc-finality-grandpa", path = "../../../client/finality-grandpa" }
sc-client-db = { version = "0.9.0", default-features = false, path = "../../../client/db" }
sc-offchain = { version = "3.0.0", path = "../../../client/offchain" }
sc-rpc = { version = "3.0.0", path = "../../../client/rpc" }
sc-basic-authorship = { version = "0.9.0", path = "../../../client/basic-authorship" }
sc-service = { version = "0.9.0", default-features = false, path = "../../../client/service" }
sc-tracing = { version = "3.0.0", path = "../../../client/tracing" }
sc-telemetry = { version = "3.0.0", path = "../../../client/telemetry" }
sc-authority-discovery = { version = "0.9.0",  path = "../../../client/authority-discovery" }
=======
sc-client-api = { version = "4.0.0-dev", path = "../../../client/api" }
sc-chain-spec = { version = "4.0.0-dev", path = "../../../client/chain-spec" }
sc-consensus = { version = "0.10.0-dev", path = "../../../client/consensus/common" }
sc-transaction-pool = { version = "4.0.0-dev", path = "../../../client/transaction-pool" }
sc-transaction-pool-api = { version = "4.0.0-dev", path = "../../../client/transaction-pool/api" }
sc-network = { version = "0.10.0-dev", path = "../../../client/network" }
sc-consensus-slots = { version = "0.10.0-dev", path = "../../../client/consensus/slots" }
sc-consensus-babe = { version = "0.10.0-dev", path = "../../../client/consensus/babe" }
sc-consensus-uncles = { version = "0.10.0-dev", path = "../../../client/consensus/uncles" }
grandpa = { version = "0.10.0-dev", package = "sc-finality-grandpa", path = "../../../client/finality-grandpa" }
sc-client-db = { version = "0.10.0-dev", default-features = false, path = "../../../client/db" }
sc-offchain = { version = "4.0.0-dev", path = "../../../client/offchain" }
sc-rpc = { version = "4.0.0-dev", path = "../../../client/rpc" }
sc-basic-authorship = { version = "0.10.0-dev", path = "../../../client/basic-authorship" }
sc-service = { version = "0.10.0-dev", default-features = false, path = "../../../client/service" }
sc-tracing = { version = "4.0.0-dev", path = "../../../client/tracing" }
sc-telemetry = { version = "4.0.0-dev", path = "../../../client/telemetry" }
sc-authority-discovery = { version = "0.10.0-dev",  path = "../../../client/authority-discovery" }
sc-finality-grandpa-warp-sync = { version = "0.10.0-dev", path = "../../../client/finality-grandpa-warp-sync", optional = true }
>>>>>>> 0c971e0e

# frame dependencies
pallet-indices = { version = "4.0.0-dev", path = "../../../frame/indices" }
pallet-timestamp = { version = "4.0.0-dev", default-features = false, path = "../../../frame/timestamp" }
pallet-contracts = { version = "4.0.0-dev", path = "../../../frame/contracts" }
frame-system = { version = "4.0.0-dev", path = "../../../frame/system" }
pallet-balances = { version = "4.0.0-dev", path = "../../../frame/balances" }
pallet-transaction-payment = { version = "4.0.0-dev", path = "../../../frame/transaction-payment" }
frame-support = { version = "4.0.0-dev", default-features = false, path = "../../../frame/support" }
pallet-im-online = { version = "4.0.0-dev", default-features = false, path = "../../../frame/im-online" }
pallet-authority-discovery = { version = "4.0.0-dev", path = "../../../frame/authority-discovery" }
pallet-staking = { version = "4.0.0-dev", path = "../../../frame/staking" }
pallet-grandpa = { version = "4.0.0-dev", path = "../../../frame/grandpa" }

# node-specific dependencies
node-runtime = { version = "3.0.0-dev", path = "../runtime" }
node-rpc = { version = "3.0.0-dev", path = "../rpc" }
node-primitives = { version = "2.0.0", path = "../primitives" }
node-executor = { version = "3.0.0-dev", path = "../executor" }

# CLI-specific dependencies
sc-cli = { version = "0.10.0-dev", optional = true, path = "../../../client/cli" }
frame-benchmarking-cli = { version = "4.0.0-dev", optional = true, path = "../../../utils/frame/benchmarking-cli" }
node-inspect = { version = "0.9.0-dev", optional = true, path = "../inspect" }
try-runtime-cli = { version = "0.10.0-dev", optional = true, path = "../../../utils/frame/try-runtime/cli" }

# WASM-specific dependencies
wasm-bindgen = { version = "0.2.73", optional = true }
wasm-bindgen-futures = { version = "0.4.18", optional = true }
browser-utils = { package = "substrate-browser-utils", path = "../../../utils/browser", optional = true, version = "0.10.0-dev"}
libp2p-wasm-ext = { version = "0.28", features = ["websocket"], optional = true }

[target.'cfg(target_arch="x86_64")'.dependencies]
node-executor = { version = "3.0.0-dev", path = "../executor", features = [ "wasmtime" ] }
sc-cli = { version = "0.10.0-dev", optional = true, path = "../../../client/cli", features = [ "wasmtime" ] }
sc-service = { version = "0.10.0-dev", default-features = false, path = "../../../client/service", features = [ "wasmtime" ] }
sp-trie = { version = "4.0.0-dev", default-features = false, path = "../../../primitives/trie", features = ["memory-tracker"] }

[dev-dependencies]
sc-keystore = { version = "4.0.0-dev", path = "../../../client/keystore" }
sc-consensus = { version = "0.10.0-dev", path = "../../../client/consensus/common" }
sc-consensus-babe = { version = "0.10.0-dev", path = "../../../client/consensus/babe" }
sc-consensus-epochs = { version = "0.10.0-dev", path = "../../../client/consensus/epochs" }
sc-service-test = { version = "2.0.0", path = "../../../client/service/test" }
futures = "0.3.9"
tempfile = "3.1.0"
assert_cmd = "1.0"
nix = "0.19"
serde_json = "1.0"
regex = "1"
platforms = "1.1"
async-std = { version = "1.6.5", features = ["attributes"] }
soketto = "0.4.2"

[build-dependencies]
structopt = { version = "0.3.8", optional = true }
node-inspect = { version = "0.9.0-dev", optional = true, path = "../inspect" }
frame-benchmarking-cli = { version = "4.0.0-dev", optional = true, path = "../../../utils/frame/benchmarking-cli" }
substrate-build-script-utils = { version = "3.0.0", optional = true, path = "../../../utils/build-script-utils" }
substrate-frame-cli = { version = "4.0.0-dev", optional = true, path = "../../../utils/frame/frame-utilities-cli" }
try-runtime-cli = { version = "0.10.0-dev", optional = true, path = "../../../utils/frame/try-runtime/cli" }

[build-dependencies.sc-cli]
version = "0.10.0-dev"
package = "sc-cli"
path = "../../../client/cli"
optional = true

[features]
default = [ "cli" ]
browser = [
	"browser-utils",
	"wasm-bindgen",
	"wasm-bindgen-futures",
	"libp2p-wasm-ext",
]
cli = [
	"node-executor/wasmi-errno",
	"node-inspect",
	"sc-cli",
	"frame-benchmarking-cli",
	"substrate-frame-cli",
	"sc-service/db",
	"structopt",
	"substrate-build-script-utils",
	"try-runtime-cli",
]
runtime-benchmarks = [
	"node-runtime/runtime-benchmarks",
	"frame-benchmarking-cli",
]
# Enable features that allow the runtime to be tried and debugged. Name might be subject to change
# in the near future.
try-runtime = [
	"node-runtime/try-runtime",
	"try-runtime-cli",
]<|MERGE_RESOLUTION|>--- conflicted
+++ resolved
@@ -59,25 +59,6 @@
 sp-transaction-pool = { version = "4.0.0-dev", path = "../../../primitives/transaction-pool" }
 
 # client dependencies
-<<<<<<< HEAD
-sc-client-api = { version = "3.0.0", path = "../../../client/api" }
-sc-chain-spec = { version = "3.0.0", path = "../../../client/chain-spec" }
-sc-consensus = { version = "0.9.0", path = "../../../client/consensus/common" }
-sc-transaction-pool = { version = "3.0.0", path = "../../../client/transaction-pool" }
-sc-network = { version = "0.9.0", path = "../../../client/network" }
-sc-consensus-slots = { version = "0.9.0", path = "../../../client/consensus/slots" }
-sc-consensus-babe = { version = "0.9.0", path = "../../../client/consensus/babe" }
-sc-consensus-uncles = { version = "0.9.0", path = "../../../client/consensus/uncles" }
-grandpa = { version = "0.9.0", package = "sc-finality-grandpa", path = "../../../client/finality-grandpa" }
-sc-client-db = { version = "0.9.0", default-features = false, path = "../../../client/db" }
-sc-offchain = { version = "3.0.0", path = "../../../client/offchain" }
-sc-rpc = { version = "3.0.0", path = "../../../client/rpc" }
-sc-basic-authorship = { version = "0.9.0", path = "../../../client/basic-authorship" }
-sc-service = { version = "0.9.0", default-features = false, path = "../../../client/service" }
-sc-tracing = { version = "3.0.0", path = "../../../client/tracing" }
-sc-telemetry = { version = "3.0.0", path = "../../../client/telemetry" }
-sc-authority-discovery = { version = "0.9.0",  path = "../../../client/authority-discovery" }
-=======
 sc-client-api = { version = "4.0.0-dev", path = "../../../client/api" }
 sc-chain-spec = { version = "4.0.0-dev", path = "../../../client/chain-spec" }
 sc-consensus = { version = "0.10.0-dev", path = "../../../client/consensus/common" }
@@ -96,8 +77,6 @@
 sc-tracing = { version = "4.0.0-dev", path = "../../../client/tracing" }
 sc-telemetry = { version = "4.0.0-dev", path = "../../../client/telemetry" }
 sc-authority-discovery = { version = "0.10.0-dev",  path = "../../../client/authority-discovery" }
-sc-finality-grandpa-warp-sync = { version = "0.10.0-dev", path = "../../../client/finality-grandpa-warp-sync", optional = true }
->>>>>>> 0c971e0e
 
 # frame dependencies
 pallet-indices = { version = "4.0.0-dev", path = "../../../frame/indices" }
