// This file is part of Substrate.

// Copyright (C) 2019-2020 Parity Technologies (UK) Ltd.
// SPDX-License-Identifier: Apache-2.0

// Licensed under the Apache License, Version 2.0 (the "License");
// you may not use this file except in compliance with the License.
// You may obtain a copy of the License at
//
// 	http://www.apache.org/licenses/LICENSE-2.0
//
// Unless required by applicable law or agreed to in writing, software
// distributed under the License is distributed on an "AS IS" BASIS,
// WITHOUT WARRANTIES OR CONDITIONS OF ANY KIND, either express or implied.
// See the License for the specific language governing permissions and
// limitations under the License.

//! # I'm online Module
//!
//! If the local node is a validator (i.e. contains an authority key), this module
//! gossips a heartbeat transaction with each new session. The heartbeat functions
//! as a simple mechanism to signal that the node is online in the current era.
//!
//! Received heartbeats are tracked for one era and reset with each new era. The
//! module exposes two public functions to query if a heartbeat has been received
//! in the current era or session.
//!
//! The heartbeat is a signed transaction, which was signed using the session key
//! and includes the recent best block number of the local validators chain as well
//! as the [NetworkState](../../client/offchain/struct.NetworkState.html).
//! It is submitted as an Unsigned Transaction via off-chain workers.
//!
//! - [`im_online::Trait`](./trait.Trait.html)
//! - [`Call`](./enum.Call.html)
//! - [`Module`](./struct.Module.html)
//!
//! ## Interface
//!
//! ### Public Functions
//!
//! - `is_online` - True if the validator sent a heartbeat in the current session.
//!
//! ## Usage
//!
//! ```
//! use frame_support::{decl_module, dispatch};
//! use frame_system::ensure_signed;
//! use pallet_im_online::{self as im_online};
//!
//! pub trait Trait: im_online::Trait {}
//!
//! decl_module! {
//! 	pub struct Module<T: Trait> for enum Call where origin: T::Origin {
//! 		#[weight = 0]
//! 		pub fn is_online(origin, authority_index: u32) -> dispatch::DispatchResult {
//! 			let _sender = ensure_signed(origin)?;
//! 			let _is_online = <im_online::Module<T>>::is_online(authority_index);
//! 			Ok(())
//! 		}
//! 	}
//! }
//! # fn main() { }
//! ```
//!
//! ## Dependencies
//!
//! This module depends on the [Session module](../pallet_session/index.html).

// Ensure we're `no_std` when compiling for Wasm.
#![cfg_attr(not(feature = "std"), no_std)]

mod mock;
mod tests;
mod benchmarking;
mod default_weight;

use sp_application_crypto::RuntimeAppPublic;
use codec::{Encode, Decode};
use sp_core::offchain::OpaqueNetworkState;
use sp_std::prelude::*;
use sp_std::convert::TryInto;
use pallet_session::historical::IdentificationTuple;
use sp_runtime::{
	offchain::storage::StorageValueRef,
	RuntimeDebug,
	traits::{Convert, Member, Saturating, AtLeast32BitUnsigned}, Perbill,
	transaction_validity::{
		TransactionValidity, ValidTransaction, InvalidTransaction, TransactionSource,
		TransactionPriority,
	},
};
use sp_staking::{
	SessionIndex,
	offence::{ReportOffence, Offence, Kind},
};
use frame_support::{
	decl_module, decl_event, decl_storage, Parameter, debug, decl_error,
	traits::Get,
	weights::Weight,
};
use frame_system::ensure_none;
use frame_system::offchain::{
	SendTransactionTypes,
	SubmitTransaction,
};

pub mod sr25519 {
	mod app_sr25519 {
		use sp_application_crypto::{app_crypto, key_types::IM_ONLINE, sr25519};
		app_crypto!(sr25519, IM_ONLINE);
	}

	sp_application_crypto::with_pair! {
		/// An i'm online keypair using sr25519 as its crypto.
		pub type AuthorityPair = app_sr25519::Pair;
	}

	/// An i'm online signature using sr25519 as its crypto.
	pub type AuthoritySignature = app_sr25519::Signature;

	/// An i'm online identifier using sr25519 as its crypto.
	pub type AuthorityId = app_sr25519::Public;
}

pub mod ed25519 {
	mod app_ed25519 {
		use sp_application_crypto::{app_crypto, key_types::IM_ONLINE, ed25519};
		app_crypto!(ed25519, IM_ONLINE);
	}

	sp_application_crypto::with_pair! {
		/// An i'm online keypair using ed25519 as its crypto.
		pub type AuthorityPair = app_ed25519::Pair;
	}

	/// An i'm online signature using ed25519 as its crypto.
	pub type AuthoritySignature = app_ed25519::Signature;

	/// An i'm online identifier using ed25519 as its crypto.
	pub type AuthorityId = app_ed25519::Public;
}

const DB_PREFIX: &[u8] = b"parity/im-online-heartbeat/";
/// How many blocks do we wait for heartbeat transaction to be included
/// before sending another one.
const INCLUDE_THRESHOLD: u32 = 3;

/// Status of the offchain worker code.
///
/// This stores the block number at which heartbeat was requested and when the worker
/// has actually managed to produce it.
/// Note we store such status for every `authority_index` separately.
#[derive(Encode, Decode, Clone, PartialEq, Eq, RuntimeDebug)]
struct HeartbeatStatus<BlockNumber> {
	/// An index of the session that we are supposed to send heartbeat for.
	pub session_index: SessionIndex,
	/// A block number at which the heartbeat for that session has been actually sent.
	///
	/// It may be 0 in case the sending failed. In such case we should just retry
	/// as soon as possible (i.e. in a worker running for the next block).
	pub sent_at: BlockNumber,
}

impl<BlockNumber: PartialEq + AtLeast32BitUnsigned + Copy> HeartbeatStatus<BlockNumber> {
	/// Returns true if heartbeat has been recently sent.
	///
	/// Parameters:
	/// `session_index` - index of current session.
	/// `now` - block at which the offchain worker is running.
	///
	/// This function will return `true` iff:
	/// 1. the session index is the same (we don't care if it went up or down)
	/// 2. the heartbeat has been sent recently (within the threshold)
	///
	/// The reasoning for 1. is that it's better to send an extra heartbeat than
	/// to stall or not send one in case of a bug.
	fn is_recent(&self, session_index: SessionIndex, now: BlockNumber) -> bool {
		self.session_index == session_index && self.sent_at + INCLUDE_THRESHOLD.into() > now
	}
}

/// Error which may occur while executing the off-chain code.
#[cfg_attr(test, derive(PartialEq))]
enum OffchainErr<BlockNumber> {
	TooEarly(BlockNumber),
	WaitingForInclusion(BlockNumber),
	AlreadyOnline(u32),
	FailedSigning,
	FailedToAcquireLock,
	NetworkState,
	SubmitTransaction,
}

impl<BlockNumber: sp_std::fmt::Debug> sp_std::fmt::Debug for OffchainErr<BlockNumber> {
	fn fmt(&self, fmt: &mut sp_std::fmt::Formatter) -> sp_std::fmt::Result {
		match *self {
			OffchainErr::TooEarly(ref block) =>
				write!(fmt, "Too early to send heartbeat, next expected at {:?}", block),
			OffchainErr::WaitingForInclusion(ref block) =>
				write!(fmt, "Heartbeat already sent at {:?}. Waiting for inclusion.", block),
			OffchainErr::AlreadyOnline(auth_idx) =>
				write!(fmt, "Authority {} is already online", auth_idx),
			OffchainErr::FailedSigning => write!(fmt, "Failed to sign heartbeat"),
			OffchainErr::FailedToAcquireLock => write!(fmt, "Failed to acquire lock"),
			OffchainErr::NetworkState => write!(fmt, "Failed to fetch network state"),
			OffchainErr::SubmitTransaction => write!(fmt, "Failed to submit transaction"),
		}
	}
}

pub type AuthIndex = u32;

/// Heartbeat which is sent/received.
#[derive(Encode, Decode, Clone, PartialEq, Eq, RuntimeDebug)]
pub struct Heartbeat<BlockNumber>
	where BlockNumber: PartialEq + Eq + Decode + Encode,
{
	/// Block number at the time heartbeat is created..
	pub block_number: BlockNumber,
	/// A state of local network (peer id and external addresses)
	pub network_state: OpaqueNetworkState,
	/// Index of the current session.
	pub session_index: SessionIndex,
	/// An index of the authority on the list of validators.
	pub authority_index: AuthIndex,
	/// The length of session validator set
	pub validators_len: u32,
}

pub trait WeightInfo {
	fn validate_unsigned_and_then_heartbeat(k: u32, e: u32, ) -> Weight;
}

<<<<<<< HEAD
impl WeightInfo for () {
	fn heartbeat(_k: u32, _e: u32, ) -> Weight { 1_000_000_000 }
	fn validate_unsigned(_k: u32, _e: u32, ) -> Weight { 1_000_000_000 }
	fn validate_unsigned_and_then_heartbeat(_k: u32, _e: u32, ) -> Weight { 1_000_000_000 }
}

/// The set of validators that are considered to be online.
pub trait ValidatorSet<ValidatorId> {
	/// Returns all the validators ought to be online.
	fn validators() -> Vec<ValidatorId>;
}

=======
>>>>>>> eb71b376
pub trait Trait: SendTransactionTypes<Call<Self>> + pallet_session::historical::Trait {
	/// The identifier type for an authority.
	type AuthorityId: Member + Parameter + RuntimeAppPublic + Default + Ord;

	/// The overarching event type.
	type Event: From<Event<Self>> + Into<<Self as frame_system::Trait>::Event>;

	/// An expected duration of the session.
	///
	/// This parameter is used to determine the longevity of `heartbeat` transaction
	/// and a rough time when we should start considering sending heartbeats,
	/// since the workers avoids sending them at the very beginning of the session, assuming
	/// there is a chance the authority will produce a block and they won't be necessary.
	type SessionDuration: Get<Self::BlockNumber>;

	/// A set of validators expected to be online.
	type ValidatorSet: ValidatorSet<<Self as pallet_session::Trait>::ValidatorId>;

	/// A type that gives us the ability to submit unresponsiveness offence reports.
	type ReportUnresponsiveness:
		ReportOffence<
			Self::AccountId,
			IdentificationTuple<Self>,
			UnresponsivenessOffence<IdentificationTuple<Self>>,
		>;

	/// A configuration for base priority of unsigned transactions.
	///
	/// This is exposed so that it can be tuned for particular runtime, when
	/// multiple pallets send unsigned transactions.
	type UnsignedPriority: Get<TransactionPriority>;

	/// Weight information for extrinsics in this pallet.
	type WeightInfo: WeightInfo;
}

decl_event!(
	pub enum Event<T> where
		<T as Trait>::AuthorityId,
		IdentificationTuple = IdentificationTuple<T>,
	{
		/// A new heartbeat was received from `AuthorityId` \[authority_id\]
		HeartbeatReceived(AuthorityId),
		/// At the end of the session, no offence was committed.
		AllGood,
		/// At the end of the session, at least one validator was found to be \[offline\].
		SomeOffline(Vec<IdentificationTuple>),
	}
);

decl_storage! {
	trait Store for Module<T: Trait> as ImOnline {
		/// The block number after which it's ok to send heartbeats in current session.
		///
		/// At the beginning of each session we set this to a value that should
		/// fall roughly in the middle of the session duration.
		/// The idea is to first wait for the validators to produce a block
		/// in the current session, so that the heartbeat later on will not be necessary.
		HeartbeatAfter get(fn heartbeat_after): T::BlockNumber;

		/// The current set of keys that may issue a heartbeat.
		Keys get(fn keys): Vec<T::AuthorityId>;

		/// For each session index, we keep a mapping of `AuthIndex` to
		/// `offchain::OpaqueNetworkState`.
		ReceivedHeartbeats get(fn received_heartbeats):
			double_map hasher(twox_64_concat) SessionIndex, hasher(twox_64_concat) AuthIndex
			=> Option<Vec<u8>>;

		/// For each session index, we keep a mapping of `T::ValidatorId` to the
		/// number of blocks authored by the given authority.
		AuthoredBlocks get(fn authored_blocks):
			double_map hasher(twox_64_concat) SessionIndex, hasher(twox_64_concat) T::ValidatorId
			=> u32;
	}
	add_extra_genesis {
		config(keys): Vec<T::AuthorityId>;
		build(|config| Module::<T>::initialize_keys(&config.keys))
	}
}

decl_error! {
	/// Error for the im-online module.
	pub enum Error for Module<T: Trait> {
		/// Non existent public key.
		InvalidKey,
		/// Duplicated heartbeat.
		DuplicatedHeartbeat,
	}
}

decl_module! {
	pub struct Module<T: Trait> for enum Call where origin: T::Origin {
		type Error = Error<T>;

		fn deposit_event() = default;

		/// # <weight>
		/// - Complexity: `O(K + E)` where K is length of `Keys` (heartbeat.validators_len)
		///   and E is length of `heartbeat.network_state.external_address`
		///   - `O(K)`: decoding of length `K`
		///   - `O(E)`: decoding/encoding of length `E`
		/// - DbReads: pallet_session `Validators`, pallet_session `CurrentIndex`, `Keys`,
		///   `ReceivedHeartbeats`
		/// - DbWrites: `ReceivedHeartbeats`
		/// # </weight>
		// NOTE: the weight includes the cost of validate_unsigned as it is part of the cost to
		// import block with such an extrinsic.
		#[weight = <T as Trait>::WeightInfo::validate_unsigned_and_then_heartbeat(
			heartbeat.validators_len as u32,
			heartbeat.network_state.external_addresses.len() as u32,
		)]
		fn heartbeat(
			origin,
			heartbeat: Heartbeat<T::BlockNumber>,
			// since signature verification is done in `validate_unsigned`
			// we can skip doing it here again.
			_signature: <T::AuthorityId as RuntimeAppPublic>::Signature,
		) {
			ensure_none(origin)?;

			let current_session = <pallet_session::Module<T>>::current_index();
			let exists = <ReceivedHeartbeats>::contains_key(
				&current_session,
				&heartbeat.authority_index
			);
			let keys = Keys::<T>::get();
			let public = keys.get(heartbeat.authority_index as usize);
			if let (false, Some(public)) = (exists, public) {
				Self::deposit_event(Event::<T>::HeartbeatReceived(public.clone()));

				let network_state = heartbeat.network_state.encode();
				<ReceivedHeartbeats>::insert(
					&current_session,
					&heartbeat.authority_index,
					&network_state
				);
			} else if exists {
				Err(Error::<T>::DuplicatedHeartbeat)?
			} else {
				Err(Error::<T>::InvalidKey)?
			}
		}

		// Runs after every block.
		fn offchain_worker(now: T::BlockNumber) {
			// Only send messages if we are a potential validator.
			if sp_io::offchain::is_validator() {
				for res in Self::send_heartbeats(now).into_iter().flatten() {
					if let Err(e) = res {
						debug::debug!(
							target: "imonline",
							"Skipping heartbeat at {:?}: {:?}",
							now,
							e,
						)
					}
				}
			} else {
				debug::trace!(
					target: "imonline",
					"Skipping heartbeat at {:?}. Not a validator.",
					now,
				)
			}
		}
	}
}

type OffchainResult<T, A> = Result<A, OffchainErr<<T as frame_system::Trait>::BlockNumber>>;

/// Keep track of number of authored blocks per authority, uncles are counted as
/// well since they're a valid proof of being online.
impl<T: Trait + pallet_authorship::Trait> pallet_authorship::EventHandler<T::ValidatorId, T::BlockNumber> for Module<T> {
	fn note_author(author: T::ValidatorId) {
		Self::note_authorship(author);
	}

	fn note_uncle(author: T::ValidatorId, _age: T::BlockNumber) {
		Self::note_authorship(author);
	}
}

impl<T: Trait> Module<T> {
	/// Returns `true` if a heartbeat has been received for the authority at
	/// `authority_index` in the authorities series or if the authority has
	/// authored at least one block, during the current session. Otherwise
	/// `false`.
	pub fn is_online(authority_index: AuthIndex) -> bool {
		let current_validators = T::ValidatorSet::validators();

		if authority_index >= current_validators.len() as u32 {
			return false;
		}

		let authority = &current_validators[authority_index as usize];

		Self::is_online_aux(authority_index, authority)
	}

	fn is_online_aux(authority_index: AuthIndex, authority: &T::ValidatorId) -> bool {
		let current_session = <pallet_session::Module<T>>::current_index();

		<ReceivedHeartbeats>::contains_key(&current_session, &authority_index) ||
			<AuthoredBlocks<T>>::get(
				&current_session,
				authority,
			) != 0
	}

	/// Returns `true` if a heartbeat has been received for the authority at `authority_index` in
	/// the authorities series, during the current session. Otherwise `false`.
	pub fn received_heartbeat_in_current_session(authority_index: AuthIndex) -> bool {
		let current_session = <pallet_session::Module<T>>::current_index();
		<ReceivedHeartbeats>::contains_key(&current_session, &authority_index)
	}

	/// Note that the given authority has authored a block in the current session.
	fn note_authorship(author: T::ValidatorId) {
		let current_session = <pallet_session::Module<T>>::current_index();

		<AuthoredBlocks<T>>::mutate(
			&current_session,
			author,
			|authored| *authored += 1,
		);
	}

	pub(crate) fn send_heartbeats(block_number: T::BlockNumber)
		-> OffchainResult<T, impl Iterator<Item=OffchainResult<T, ()>>>
	{
		let heartbeat_after = <HeartbeatAfter<T>>::get();
		if block_number < heartbeat_after {
			return Err(OffchainErr::TooEarly(heartbeat_after))
		}

		let session_index = <pallet_session::Module<T>>::current_index();
		let validators_len = T::ValidatorSet::validators().len() as u32;

		Ok(Self::local_authority_keys()
			.map(move |(authority_index, key)|
				Self::send_single_heartbeat(
					authority_index,
					key,
					session_index,
					block_number,
					validators_len,
				)
			))
	}


	fn send_single_heartbeat(
		authority_index: u32,
		key: T::AuthorityId,
		session_index: SessionIndex,
		block_number: T::BlockNumber,
		validators_len: u32,
	) -> OffchainResult<T, ()> {
		// A helper function to prepare heartbeat call.
		let prepare_heartbeat = || -> OffchainResult<T, Call<T>> {
			let network_state = sp_io::offchain::network_state()
				.map_err(|_| OffchainErr::NetworkState)?;
			let heartbeat_data = Heartbeat {
				block_number,
				network_state,
				session_index,
				authority_index,
				validators_len,
			};

			let signature = key.sign(&heartbeat_data.encode()).ok_or(OffchainErr::FailedSigning)?;

			Ok(Call::heartbeat(heartbeat_data, signature))
		};

		if Self::is_online(authority_index) {
			return Err(OffchainErr::AlreadyOnline(authority_index));
		}

		// acquire lock for that authority at current heartbeat to make sure we don't
		// send concurrent heartbeats.
		Self::with_heartbeat_lock(
			authority_index,
			session_index,
			block_number,
			|| {
				let call = prepare_heartbeat()?;
				debug::info!(
					target: "imonline",
					"[index: {:?}] Reporting im-online at block: {:?} (session: {:?}): {:?}",
					authority_index,
					block_number,
					session_index,
					call,
				);

				SubmitTransaction::<T, Call<T>>::submit_unsigned_transaction(call.into())
					.map_err(|_| OffchainErr::SubmitTransaction)?;

				Ok(())
			},
		)
	}

	fn local_authority_keys() -> impl Iterator<Item=(u32, T::AuthorityId)> {
		// on-chain storage
		//
		// At index `idx`:
		// 1. A (ImOnline) public key to be used by a validator at index `idx` to send im-online
		//          heartbeats.
		let authorities = Keys::<T>::get();

		// local keystore
		//
		// All `ImOnline` public (+private) keys currently in the local keystore.
		let mut local_keys = T::AuthorityId::all();

		local_keys.sort();

		authorities.into_iter()
			.enumerate()
			.filter_map(move |(index, authority)| {
				local_keys.binary_search(&authority)
					.ok()
					.map(|location| (index as u32, local_keys[location].clone()))
			})
	}

	fn with_heartbeat_lock<R>(
		authority_index: u32,
		session_index: SessionIndex,
		now: T::BlockNumber,
		f: impl FnOnce() -> OffchainResult<T, R>,
	) -> OffchainResult<T, R> {
		let key = {
			let mut key = DB_PREFIX.to_vec();
			key.extend(authority_index.encode());
			key
		};
		let storage = StorageValueRef::persistent(&key);
		let res = storage.mutate(|status: Option<Option<HeartbeatStatus<T::BlockNumber>>>| {
			// Check if there is already a lock for that particular block.
			// This means that the heartbeat has already been sent, and we are just waiting
			// for it to be included. However if it doesn't get included for INCLUDE_THRESHOLD
			// we will re-send it.
			match status {
				// we are still waiting for inclusion.
				Some(Some(status)) if status.is_recent(session_index, now) => {
					Err(OffchainErr::WaitingForInclusion(status.sent_at))
				},
				// attempt to set new status
				_ => Ok(HeartbeatStatus {
					session_index,
					sent_at: now,
				}),
			}
		})?;

		let mut new_status = res.map_err(|_| OffchainErr::FailedToAcquireLock)?;

		// we got the lock, let's try to send the heartbeat.
		let res = f();

		// clear the lock in case we have failed to send transaction.
		if res.is_err() {
			new_status.sent_at = 0.into();
			storage.set(&new_status);
		}

		res
	}

	fn initialize_keys(keys: &[T::AuthorityId]) {
		if !keys.is_empty() {
			assert!(Keys::<T>::get().is_empty(), "Keys are already initialized!");
			Keys::<T>::put(keys);
		}
	}

	#[cfg(test)]
	fn set_keys(keys: Vec<T::AuthorityId>) {
		Keys::<T>::put(&keys)
	}
}

impl<T: Trait> sp_runtime::BoundToRuntimeAppPublic for Module<T> {
	type Public = T::AuthorityId;
}

impl<T: Trait> pallet_session::OneSessionHandler<T::AccountId> for Module<T> {
	type Key = T::AuthorityId;

	fn on_genesis_session<'a, I: 'a>(validators: I)
		where I: Iterator<Item=(&'a T::AccountId, T::AuthorityId)>
	{
		let keys = validators.map(|x| x.1).collect::<Vec<_>>();
		Self::initialize_keys(&keys);
	}

	fn on_new_session<'a, I: 'a>(_changed: bool, validators: I, _queued_validators: I)
		where I: Iterator<Item=(&'a T::AccountId, T::AuthorityId)>
	{
		// Tell the offchain worker to start making the next session's heartbeats.
		// Since we consider producing blocks as being online,
		// the heartbeat is deferred a bit to prevent spamming.
		let block_number = <frame_system::Module<T>>::block_number();
		let half_session = T::SessionDuration::get() / 2.into();
		<HeartbeatAfter<T>>::put(block_number + half_session);

		// Remember who the authorities are for the new session.
		Keys::<T>::put(validators.map(|x| x.1).collect::<Vec<_>>());
	}

	fn on_before_session_ending() {
		let session_index = <pallet_session::Module<T>>::current_index();
		let keys = Keys::<T>::get();
		let current_validators = T::ValidatorSet::validators();

		let offenders = current_validators.into_iter().enumerate()
			.filter(|(index, id)|
				!Self::is_online_aux(*index as u32, id)
			).filter_map(|(_, id)|
				T::FullIdentificationOf::convert(id.clone()).map(|full_id| (id, full_id))
			).collect::<Vec<IdentificationTuple<T>>>();

		// Remove all received heartbeats and number of authored blocks from the
		// current session, they have already been processed and won't be needed
		// anymore.
		<ReceivedHeartbeats>::remove_prefix(&<pallet_session::Module<T>>::current_index());
		<AuthoredBlocks<T>>::remove_prefix(&<pallet_session::Module<T>>::current_index());

		if offenders.is_empty() {
			Self::deposit_event(RawEvent::AllGood);
		} else {
			Self::deposit_event(RawEvent::SomeOffline(offenders.clone()));

			let validator_set_count = keys.len() as u32;
			let offence = UnresponsivenessOffence { session_index, validator_set_count, offenders };
			if let Err(e) = T::ReportUnresponsiveness::report_offence(vec![], offence) {
				sp_runtime::print(e);
			}
		}
	}

	fn on_disabled(_i: usize) {
		// ignore
	}
}

/// Invalid transaction custom error. Returned when validators_len field in heartbeat is incorrect.
const INVALID_VALIDATORS_LEN: u8 = 10;

impl<T: Trait> frame_support::unsigned::ValidateUnsigned for Module<T> {
	type Call = Call<T>;

	fn validate_unsigned(
		_source: TransactionSource,
		call: &Self::Call,
	) -> TransactionValidity {
		if let Call::heartbeat(heartbeat, signature) = call {
			if <Module<T>>::is_online(heartbeat.authority_index) {
				// we already received a heartbeat for this authority
				return InvalidTransaction::Stale.into();
			}

			// check if session index from heartbeat is recent
			let current_session = <pallet_session::Module<T>>::current_index();
			if heartbeat.session_index != current_session {
				return InvalidTransaction::Stale.into();
			}

			// verify that the incoming (unverified) pubkey is actually an authority id
			let keys = Keys::<T>::get();
			if keys.len() as u32 != heartbeat.validators_len {
				return InvalidTransaction::Custom(INVALID_VALIDATORS_LEN).into();
			}
			let authority_id = match keys.get(heartbeat.authority_index as usize) {
				Some(id) => id,
				None => return InvalidTransaction::BadProof.into(),
			};

			// check signature (this is expensive so we do it last).
			let signature_valid = heartbeat.using_encoded(|encoded_heartbeat| {
				authority_id.verify(&encoded_heartbeat, &signature)
			});

			if !signature_valid {
				return InvalidTransaction::BadProof.into();
			}

			ValidTransaction::with_tag_prefix("ImOnline")
				.priority(T::UnsignedPriority::get())
				.and_provides((current_session, authority_id))
				.longevity(TryInto::<u64>::try_into(
					T::SessionDuration::get() / 2.into()
				).unwrap_or(64_u64))
				.propagate(true)
				.build()
		} else {
			InvalidTransaction::Call.into()
		}
	}
}

/// An offence that is filed if a validator didn't send a heartbeat message.
#[derive(RuntimeDebug)]
#[cfg_attr(feature = "std", derive(Clone, PartialEq, Eq))]
pub struct UnresponsivenessOffence<Offender> {
	/// The current session index in which we report the unresponsive validators.
	///
	/// It acts as a time measure for unresponsiveness reports and effectively will always point
	/// at the end of the session.
	pub session_index: SessionIndex,
	/// The size of the validator set in current session/era.
	pub validator_set_count: u32,
	/// Authorities that were unresponsive during the current era.
	pub offenders: Vec<Offender>,
}

impl<Offender: Clone> Offence<Offender> for UnresponsivenessOffence<Offender> {
	const ID: Kind = *b"im-online:offlin";
	type TimeSlot = SessionIndex;

	fn offenders(&self) -> Vec<Offender> {
		self.offenders.clone()
	}

	fn session_index(&self) -> SessionIndex {
		self.session_index
	}

	fn validator_set_count(&self) -> u32 {
		self.validator_set_count
	}

	fn time_slot(&self) -> Self::TimeSlot {
		self.session_index
	}

	fn slash_fraction(offenders: u32, validator_set_count: u32) -> Perbill {
		// the formula is min((3 * (k - (n / 10 + 1))) / n, 1) * 0.07
		// basically, 10% can be offline with no slash, but after that, it linearly climbs up to 7%
		// when 13/30 are offline (around 5% when 1/3 are offline).
		if let Some(threshold) = offenders.checked_sub(validator_set_count / 10 + 1) {
			let x = Perbill::from_rational_approximation(3 * threshold, validator_set_count);
			x.saturating_mul(Perbill::from_percent(7))
		} else {
			Perbill::default()
		}
	}
}<|MERGE_RESOLUTION|>--- conflicted
+++ resolved
@@ -231,21 +231,12 @@
 	fn validate_unsigned_and_then_heartbeat(k: u32, e: u32, ) -> Weight;
 }
 
-<<<<<<< HEAD
-impl WeightInfo for () {
-	fn heartbeat(_k: u32, _e: u32, ) -> Weight { 1_000_000_000 }
-	fn validate_unsigned(_k: u32, _e: u32, ) -> Weight { 1_000_000_000 }
-	fn validate_unsigned_and_then_heartbeat(_k: u32, _e: u32, ) -> Weight { 1_000_000_000 }
-}
-
 /// The set of validators that are considered to be online.
 pub trait ValidatorSet<ValidatorId> {
 	/// Returns all the validators ought to be online.
 	fn validators() -> Vec<ValidatorId>;
 }
 
-=======
->>>>>>> eb71b376
 pub trait Trait: SendTransactionTypes<Call<Self>> + pallet_session::historical::Trait {
 	/// The identifier type for an authority.
 	type AuthorityId: Member + Parameter + RuntimeAppPublic + Default + Ord;
