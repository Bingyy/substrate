// Copyright 2018-2020 Parity Technologies (UK) Ltd.
// This file is part of Substrate.

// Substrate is free software: you can redistribute it and/or modify
// it under the terms of the GNU General Public License as published by
// the Free Software Foundation, either version 3 of the License, or
// (at your option) any later version.

// Substrate is distributed in the hope that it will be useful,
// but WITHOUT ANY WARRANTY; without even the implied warranty of
// MERCHANTABILITY or FITNESS FOR A PARTICULAR PURPOSE.  See the
// GNU General Public License for more details.

// You should have received a copy of the GNU General Public License
// along with Substrate. If not, see <http://www.gnu.org/licenses/>.

//! Environment definition of the wasm smart-contract runtime.

use crate::{HostFnWeights, Schedule, Trait, CodeHash, BalanceOf, Error};
use crate::exec::{
	Ext, ExecResult, ExecReturnValue, StorageKey, TopicOf, ReturnFlags, ExecError
};
use crate::gas::{Gas, GasMeter, Token, GasMeterResult};
use crate::wasm::env_def::ConvertibleToWasm;
use sp_sandbox;
use parity_wasm::elements::ValueType;
use frame_system;
use frame_support::dispatch::DispatchError;
use sp_std::prelude::*;
use codec::{Decode, Encode};
use sp_runtime::traits::SaturatedConversion;
use sp_io::hashing::{
	keccak_256,
	blake2_256,
	blake2_128,
	sha2_256,
};

/// Every error that can be returned to a contract when it calls any of the host functions.
#[repr(u32)]
pub enum ReturnCode {
	/// API call successful.
	Success = 0,
	/// The called function trapped and has its state changes reverted.
	/// In this case no output buffer is returned.
	CalleeTrapped = 1,
	/// The called function ran to completion but decided to revert its state.
	/// An output buffer is returned when one was supplied.
	CalleeReverted = 2,
	/// The passed key does not exist in storage.
	KeyNotFound = 3,
	/// Transfer failed because it would have brought the sender's total balance below the
	/// subsistence threshold.
	BelowSubsistenceThreshold = 4,
	/// Transfer failed for other reasons. Most probably reserved or locked balance of the
	/// sender prevents the transfer.
	TransferFailed = 5,
	/// The newly created contract is below the subsistence threshold after executing
	/// its constructor.
	NewContractNotFunded = 6,
	/// No code could be found at the supplied code hash.
	CodeNotFound = 7,
	/// The contract that was called is either no contract at all (a plain account)
	/// or is a tombstone.
	NotCallable = 8,
}

impl ConvertibleToWasm for ReturnCode {
	type NativeType = Self;
	const VALUE_TYPE: ValueType = ValueType::I32;
	fn to_typed_value(self) -> sp_sandbox::Value {
		sp_sandbox::Value::I32(self as i32)
	}
	fn from_typed_value(_: sp_sandbox::Value) -> Option<Self> {
		debug_assert!(false, "We will never receive a ReturnCode but only send it to wasm.");
		None
	}
}

impl From<ExecReturnValue> for ReturnCode {
	fn from(from: ExecReturnValue) -> Self {
		if from.flags.contains(ReturnFlags::REVERT) {
			Self::CalleeReverted
		} else {
			Self::Success
		}
	}
}

/// The data passed through when a contract uses `seal_return`.
struct ReturnData {
	/// The flags as passed through by the contract. They are still unchecked and
	/// will later be parsed into a `ReturnFlags` bitflags struct.
	flags: u32,
	/// The output buffer passed by the contract as return data.
	data: Vec<u8>,
}

/// Enumerates all possible reasons why a trap was generated.
///
/// This is either used to supply the caller with more information about why an error
/// occurred (the SupervisorError variant).
/// The other case is where the trap does not constitute an error but rather was invoked
/// as a quick way to terminate the application (all other variants).
enum TrapReason {
	/// The supervisor trapped the contract because of an error condition occurred during
	/// execution in privileged code.
	SupervisorError(DispatchError),
	/// Signals that trap was generated in response to call `seal_return` host function.
	Return(ReturnData),
	/// Signals that a trap was generated in response to a successful call to the
	/// `seal_terminate` host function.
	Termination,
	/// Signals that a trap was generated because of a successful restoration.
	Restoration,
}

/// Can only be used for one call.
pub(crate) struct Runtime<'a, E: Ext + 'a> {
	ext: &'a mut E,
	input_data: Option<Vec<u8>>,
	schedule: &'a Schedule<E::T>,
	memory: sp_sandbox::Memory,
	gas_meter: &'a mut GasMeter<E::T>,
	trap_reason: Option<TrapReason>,
}
impl<'a, E: Ext + 'a> Runtime<'a, E> {
	pub(crate) fn new(
		ext: &'a mut E,
		input_data: Vec<u8>,
		schedule: &'a Schedule<E::T>,
		memory: sp_sandbox::Memory,
		gas_meter: &'a mut GasMeter<E::T>,
	) -> Self {
		Runtime {
			ext,
			input_data: Some(input_data),
			schedule,
			memory,
			gas_meter,
			trap_reason: None,
		}
	}
}

/// Converts the sandbox result and the runtime state into the execution outcome.
///
/// It evaluates information stored in the `trap_reason` variable of the runtime and
/// bases the outcome on the value if this variable. Only if `trap_reason` is `None`
/// the result of the sandbox is evaluated.
pub(crate) fn to_execution_result<E: Ext>(
	runtime: Runtime<E>,
	sandbox_result: Result<sp_sandbox::ReturnValue, sp_sandbox::Error>,
) -> ExecResult {
	// If a trap reason is set we base our decision solely on that.
	if let Some(trap_reason) = runtime.trap_reason {
		return match trap_reason {
			// The trap was the result of the execution `return` host function.
			TrapReason::Return(ReturnData{ flags, data }) => {
				let flags = ReturnFlags::from_bits(flags).ok_or_else(||
					"used reserved bit in return flags"
				)?;
				Ok(ExecReturnValue {
					flags,
					data,
				})
			},
			TrapReason::Termination => {
				Ok(ExecReturnValue {
					flags: ReturnFlags::empty(),
					data: Vec::new(),
				})
			},
			TrapReason::Restoration => {
				Ok(ExecReturnValue {
					flags: ReturnFlags::empty(),
					data: Vec::new(),
				})
			},
			TrapReason::SupervisorError(error) => Err(error)?,
		}
	}

	// Check the exact type of the error.
	match sandbox_result {
		// No traps were generated. Proceed normally.
		Ok(_) => {
			Ok(ExecReturnValue { flags: ReturnFlags::empty(), data: Vec::new() })
		}
		// `Error::Module` is returned only if instantiation or linking failed (i.e.
		// wasm binary tried to import a function that is not provided by the host).
		// This shouldn't happen because validation process ought to reject such binaries.
		//
		// Because panics are really undesirable in the runtime code, we treat this as
		// a trap for now. Eventually, we might want to revisit this.
		Err(sp_sandbox::Error::Module) =>
			Err("validation error")?,
		// Any other kind of a trap should result in a failure.
		Err(sp_sandbox::Error::Execution) | Err(sp_sandbox::Error::OutOfBounds) =>
			Err(Error::<E::T>::ContractTrapped)?
	}
}

#[cfg_attr(test, derive(Debug, PartialEq, Eq))]
#[derive(Copy, Clone)]
pub enum RuntimeToken {
	/// Charge the gas meter with the cost of a metering block. The charged costs are
	/// the supplied cost of the block plus the overhead of the metering itself.
	MeteringBlock(u32),
	/// Weight of calling `seal_caller`.
	Caller,
	/// Weight of calling `seal_address`.
	Address,
	/// Weight of calling `seal_gas_left`.
	GasLeft,
	/// Weight of calling `seal_balance`.
	Balance,
	/// Weight of calling `seal_value_transferred`.
	ValueTransferred,
	/// Weight of calling `seal_minimum_balance`.
	MinimumBalance,
	/// Weight of calling `seal_tombstone_deposit`.
	TombstoneDeposit,
	/// Weight of calling `seal_rent_allowance`.
	RentAllowance,
	/// Weight of calling `seal_block_number`.
	BlockNumber,
	/// Weight of calling `seal_now`.
	Now,
	/// Weight of calling `seal_weight_to_fee`.
	WeightToFee,
	/// Weight of calling `seal_input` without the weight of copying the input.
	InputBase,
	/// Weight of copying the input data for the given size.
	InputCopyOut(u32),
	/// Weight of calling `seal_return` for the given output size.
	Return(u32),
	/// Weight of calling `seal_terminate`.
	Terminate,
	/// Weight of calling `seal_restore_to` per number of supplied delta entries.
	RestoreTo(u32),
	/// Weight of calling `seal_random`. It includes the weight for copying the subject.
	Random,
	/// Weight of calling `seal_reposit_event` with the given number of topics and event size.
	DepositEvent{num_topic: u32, len: u32},
	/// Weight of calling `seal_set_rent_allowance`.
	SetRentAllowance,
	/// Weight of calling `seal_set_storage` for the given storage item size.
	SetStorage(u32),
	/// Weight of calling `seal_clear_storage`.
	ClearStorage,
	/// Weight of calling `seal_get_storage` without output weight.
	GetStorageBase,
	/// Weight of an item received via `seal_get_storage` for the given size.
	GetStorageCopyOut(u32),
	/// Weight of calling `seal_transfer`.
	Transfer,
	/// Weight of calling `seal_call` for the given input size.
	CallBase(u32),
	/// Weight of the transfer performed during a call.
	CallSurchargeTransfer,
	/// Weight of output received through `seal_call` for the given size.
	CallCopyOut(u32),
	/// Weight of calling `seal_instantiate` for the given input size without output weight.
	/// This includes the transfer as an instantiate without a value will always be below
	/// the existential deposit and is disregarded as corner case.
	InstantiateBase(u32),
	/// Weight of output received through `seal_instantiate` for the given size.
	InstantiateCopyOut(u32),
	/// Weight of calling `seal_hash_sha_256` for the given input size.
	HashSha256(u32),
	/// Weight of calling `seal_hash_keccak_256` for the given input size.
	HashKeccak256(u32),
	/// Weight of calling `seal_hash_blake2_256` for the given input size.
	HashBlake256(u32),
	/// Weight of calling `seal_hash_blake2_128` for the given input size.
	HashBlake128(u32),
}

impl<T: Trait> Token<T> for RuntimeToken {
	type Metadata = HostFnWeights;

	fn calculate_amount(&self, s: &Self::Metadata) -> Gas {
		use self::RuntimeToken::*;
		match *self {
			MeteringBlock(amount) => s.gas.saturating_add(amount.into()),
			Caller => s.caller,
			Address => s.address,
			GasLeft => s.gas_left,
			Balance => s.balance,
			ValueTransferred => s.value_transferred,
			MinimumBalance => s.minimum_balance,
			TombstoneDeposit => s.tombstone_deposit,
			RentAllowance => s.rent_allowance,
			BlockNumber => s.block_number,
			Now => s.now,
			WeightToFee => s.weight_to_fee,
			InputBase => s.input,
			InputCopyOut(len) => s.input_per_byte.saturating_mul(len.into()),
			Return(len) => s.r#return
				.saturating_add(s.return_per_byte.saturating_mul(len.into())),
			Terminate => s.terminate,
			RestoreTo(delta) => s.restore_to
				.saturating_add(s.restore_to_per_delta.saturating_mul(delta.into())),
			Random => s.random,
			DepositEvent{num_topic, len} => s.deposit_event
				.saturating_add(s.deposit_event_per_topic.saturating_mul(num_topic.into()))
				.saturating_add(s.deposit_event_per_byte.saturating_mul(len.into())),
			SetRentAllowance => s.set_rent_allowance,
			SetStorage(len) => s.set_storage
				.saturating_add(s.set_storage_per_byte.saturating_mul(len.into())),
			ClearStorage => s.clear_storage,
			GetStorageBase => s.get_storage,
			GetStorageCopyOut(len) => s.get_storage_per_byte.saturating_mul(len.into()),
			Transfer => s.transfer,
			CallBase(len) => s.call
				.saturating_add(s.call_per_input_byte.saturating_mul(len.into())),
			CallSurchargeTransfer => s.call_transfer_surcharge,
			CallCopyOut(len) => s.call_per_output_byte.saturating_mul(len.into()),
			InstantiateBase(len) => s.instantiate
				.saturating_add(s.instantiate_per_input_byte.saturating_mul(len.into())),
			InstantiateCopyOut(len) => s.instantiate_per_output_byte
				.saturating_mul(len.into()),
			HashSha256(len) => s.hash_sha2_256
				.saturating_add(s.hash_sha2_256_per_byte.saturating_mul(len.into())),
			HashKeccak256(len) => s.hash_keccak_256
				.saturating_add(s.hash_keccak_256_per_byte.saturating_mul(len.into())),
			HashBlake256(len) => s.hash_blake2_256
				.saturating_add(s.hash_blake2_256_per_byte.saturating_mul(len.into())),
			HashBlake128(len) => s.hash_blake2_128
				.saturating_add(s.hash_blake2_128_per_byte.saturating_mul(len.into())),
		}
	}
}

/// Charge the gas meter with the specified token.
///
/// Returns `Err(HostError)` if there is not enough gas.
fn charge_gas<E, Tok>(ctx: &mut Runtime<E>, token: Tok) -> Result<(), sp_sandbox::HostError>
where
	E: Ext,
	Tok: Token<E::T, Metadata=HostFnWeights>,
{
	match ctx.gas_meter.charge(&ctx.schedule.host_fn_weights, token) {
		GasMeterResult::Proceed => Ok(()),
		GasMeterResult::OutOfGas =>  {
			ctx.trap_reason = Some(TrapReason::SupervisorError(Error::<E::T>::OutOfGas.into()));
			Err(sp_sandbox::HostError)
		},
	}
}

/// Read designated chunk from the sandbox memory.
///
/// Returns `Err` if one of the following conditions occurs:
///
/// - requested buffer is not within the bounds of the sandbox memory.
fn read_sandbox_memory<E: Ext>(
	ctx: &mut Runtime<E>,
	ptr: u32,
	len: u32,
) -> Result<Vec<u8>, sp_sandbox::HostError> {
	let mut buf = vec![0u8; len as usize];
	ctx.memory.get(ptr, buf.as_mut_slice())
		.map_err(|_| store_err(ctx, Error::<E::T>::OutOfBounds))?;
	Ok(buf)
}

/// Read designated chunk from the sandbox memory into the supplied buffer.
///
/// Returns `Err` if one of the following conditions occurs:
///
/// - requested buffer is not within the bounds of the sandbox memory.
fn read_sandbox_memory_into_buf<E: Ext>(
	ctx: &mut Runtime<E>,
	ptr: u32,
	buf: &mut [u8],
) -> Result<(), sp_sandbox::HostError> {
	ctx.memory.get(ptr, buf).map_err(|_| store_err(ctx, Error::<E::T>::OutOfBounds))
}

/// Read designated chunk from the sandbox memory and attempt to decode into the specified type.
///
/// Returns `Err` if one of the following conditions occurs:
///
/// - requested buffer is not within the bounds of the sandbox memory.
/// - the buffer contents cannot be decoded as the required type.
fn read_sandbox_memory_as<E: Ext, D: Decode>(
	ctx: &mut Runtime<E>,
	ptr: u32,
	len: u32,
) -> Result<D, sp_sandbox::HostError> {
	let buf = read_sandbox_memory(ctx, ptr, len)?;
	D::decode(&mut &buf[..]).map_err(|_| store_err(ctx, Error::<E::T>::DecodingFailed))
}

/// Write the given buffer to the designated location in the sandbox memory.
///
/// Returns `Err` if one of the following conditions occurs:
///
/// - designated area is not within the bounds of the sandbox memory.
fn write_sandbox_memory<E: Ext>(
	ctx: &mut Runtime<E>,
	ptr: u32,
	buf: &[u8],
) -> Result<(), sp_sandbox::HostError> {
	ctx.memory.set(ptr, buf).map_err(|_| store_err(ctx, Error::<E::T>::OutOfBounds))
}

/// Write the given buffer and its length to the designated locations in sandbox memory and
/// charge gas according to the token returned by `create_token`.
//
/// `out_ptr` is the location in sandbox memory where `buf` should be written to.
/// `out_len_ptr` is an in-out location in sandbox memory. It is read to determine the
/// length of the buffer located at `out_ptr`. If that buffer is large enough the actual
/// `buf.len()` is written to this location.
///
/// If `out_ptr` is set to the sentinel value of `u32::max_value()` and `allow_skip` is true the
/// operation is skipped and `Ok` is returned. This is supposed to help callers to make copying
/// output optional. For example to skip copying back the output buffer of an `seal_call`
/// when the caller is not interested in the result.
///
/// `create_token` can optionally instruct this function to charge the gas meter with the token
/// it returns. `create_token` receives the variable amount of bytes that are about to be copied by
/// this function.
///
/// In addition to the error conditions of `write_sandbox_memory` this functions returns
/// `Err` if the size of the buffer located at `out_ptr` is too small to fit `buf`.
fn write_sandbox_output<E: Ext>(
	ctx: &mut Runtime<E>,
	out_ptr: u32,
	out_len_ptr: u32,
	buf: &[u8],
	allow_skip: bool,
	create_token: impl FnOnce(u32) -> Option<RuntimeToken>,
) -> Result<(), sp_sandbox::HostError> {
	if allow_skip && out_ptr == u32::max_value() {
		return Ok(());
	}

	let buf_len = buf.len() as u32;
	let len: u32 = read_sandbox_memory_as(ctx, out_len_ptr, 4)?;

	if len < buf_len {
		Err(store_err(ctx, Error::<E::T>::OutputBufferTooSmall))?
	}

	if let Some(token) = create_token(buf_len) {
		charge_gas(ctx, token)?;
	}

	ctx.memory.set(out_ptr, buf).and_then(|_| {
		ctx.memory.set(out_len_ptr, &buf_len.encode())
	})
	.map_err(|_| store_err(ctx, Error::<E::T>::OutOfBounds))?;

	Ok(())
}

/// Supply to `write_sandbox_output` to indicate that the gas meter should not be charged.
///
/// This is only appropriate when writing out data of constant size that does not depend on user
/// input. In this case the costs for this copy was already charged as part of the token at
/// the beginning of the API entry point.
fn already_charged(_: u32) -> Option<RuntimeToken> {
	None
}

/// Stores a DispatchError returned from an Ext function into the trap_reason.
///
/// This allows through supervisor generated errors to the caller.
fn store_err<E, Error>(ctx: &mut Runtime<E>, err: Error) -> sp_sandbox::HostError where
	E: Ext,
	Error: Into<DispatchError>,
{
	ctx.trap_reason = Some(TrapReason::SupervisorError(err.into()));
	sp_sandbox::HostError
}

/// Fallible conversion of `DispatchError` to `ReturnCode`.
fn err_into_return_code<T: Trait>(from: DispatchError) -> Result<ReturnCode, DispatchError> {
	use ReturnCode::*;

	let below_sub = Error::<T>::BelowSubsistenceThreshold.into();
	let transfer_failed = Error::<T>::TransferFailed.into();
	let not_funded = Error::<T>::NewContractNotFunded.into();
	let no_code = Error::<T>::CodeNotFound.into();
	let invalid_contract = Error::<T>::NotCallable.into();

	match from {
		x if x == below_sub => Ok(BelowSubsistenceThreshold),
		x if x == transfer_failed => Ok(TransferFailed),
		x if x == not_funded => Ok(NewContractNotFunded),
		x if x == no_code => Ok(CodeNotFound),
		x if x == invalid_contract => Ok(NotCallable),
		err => Err(err)
	}
}

/// Fallible conversion of a `ExecResult` to `ReturnCode`.
fn exec_into_return_code<T: Trait>(from: ExecResult) -> Result<ReturnCode, DispatchError> {
	use crate::exec::ErrorOrigin::Callee;

	let ExecError { error, origin } = match from {
		Ok(retval) => return Ok(retval.into()),
		Err(err) => err,
	};

	match (error, origin) {
		(_, Callee) => Ok(ReturnCode::CalleeTrapped),
		(err, _) => err_into_return_code::<T>(err)
	}
}

/// Used by Runtime API that calls into other contracts.
///
/// Those need to transform the the `ExecResult` returned from the execution into
/// a `ReturnCode`. If this conversion fails because the `ExecResult` constitutes a
/// a fatal error then this error is stored in the `ExecutionContext` so it can be
/// extracted for display in the UI.
fn map_exec_result<E: Ext>(ctx: &mut Runtime<E>, result: ExecResult)
	-> Result<ReturnCode, sp_sandbox::HostError>
{
	match exec_into_return_code::<E::T>(result) {
		Ok(code) => Ok(code),
		Err(err) => Err(store_err(ctx, err)),
	}
}

/// Try to convert an error into a `ReturnCode`.
///
/// Used to decide between fatal and non-fatal errors.
fn map_dispatch_result<T, E: Ext>(ctx: &mut Runtime<E>, result: Result<T, DispatchError>)
	-> Result<ReturnCode, sp_sandbox::HostError>
{
	let err = if let Err(err) = result {
		err
	} else {
		return Ok(ReturnCode::Success)
	};

	match err_into_return_code::<E::T>(err) {
		Ok(code) => Ok(code),
		Err(err) => Err(store_err(ctx, err)),
	}
}

// ***********************************************************
// * AFTER MAKING A CHANGE MAKE SURE TO UPDATE COMPLEXITY.MD *
// ***********************************************************

// Define a function `fn init_env<E: Ext>() -> HostFunctionSet<E>` that returns
// a function set which can be imported by an executed contract.
//
// # Note
//
// Any input that leads to a out of bound error (reading or writing) or failing to decode
// data passed to the supervisor will lead to a trap. This is not documented explicitly
// for every function.
define_env!(Env, <E: Ext>,

	// Account for used gas. Traps if gas used is greater than gas limit.
	//
	// NOTE: This is a implementation defined call and is NOT a part of the public API.
	// This call is supposed to be called only by instrumentation injected code.
	//
	// - amount: How much gas is used.
	gas(ctx, amount: u32) => {
		charge_gas(ctx, RuntimeToken::MeteringBlock(amount))?;
		Ok(())
	},

	// Set the value at the given key in the contract storage.
	//
	// The value length must not exceed the maximum defined by the contracts module parameters.
	// Storing an empty value is disallowed.
	//
	// # Parameters
	//
	// - `key_ptr`: pointer into the linear memory where the location to store the value is placed.
	// - `value_ptr`: pointer into the linear memory where the value to set is placed.
	// - `value_len`: the length of the value in bytes.
	//
	// # Traps
	//
	// - If value length exceeds the configured maximum value length of a storage entry.
	// - Upon trying to set an empty storage entry (value length is 0).
	seal_set_storage(ctx, key_ptr: u32, value_ptr: u32, value_len: u32) => {
		charge_gas(ctx, RuntimeToken::SetStorage(value_len))?;
		if value_len > ctx.ext.max_value_size() {
			Err(store_err(ctx, Error::<E::T>::ValueTooLarge))?;
		}
		let mut key: StorageKey = [0; 32];
		read_sandbox_memory_into_buf(ctx, key_ptr, &mut key)?;
		let value = Some(read_sandbox_memory(ctx, value_ptr, value_len)?);
		ctx.ext.set_storage(key, value);
		Ok(())
	},

	// Clear the value at the given key in the contract storage.
	//
	// # Parameters
	//
	// - `key_ptr`: pointer into the linear memory where the location to clear the value is placed.
	seal_clear_storage(ctx, key_ptr: u32) => {
		charge_gas(ctx, RuntimeToken::ClearStorage)?;
		let mut key: StorageKey = [0; 32];
		read_sandbox_memory_into_buf(ctx, key_ptr, &mut key)?;
		ctx.ext.set_storage(key, None);
		Ok(())
	},

	// Retrieve the value under the given key from storage.
	//
	// # Parameters
	//
	// - `key_ptr`: pointer into the linear memory where the key of the requested value is placed.
	// - `out_ptr`: pointer to the linear memory where the value is written to.
	// - `out_len_ptr`: in-out pointer into linear memory where the buffer length
	//   is read from and the value length is written to.
	//
	// # Errors
	//
	// `ReturnCode::KeyNotFound`
	seal_get_storage(ctx, key_ptr: u32, out_ptr: u32, out_len_ptr: u32) -> ReturnCode => {
		charge_gas(ctx, RuntimeToken::GetStorageBase)?;
		let mut key: StorageKey = [0; 32];
		read_sandbox_memory_into_buf(ctx, key_ptr, &mut key)?;
		if let Some(value) = ctx.ext.get_storage(&key) {
			write_sandbox_output(ctx, out_ptr, out_len_ptr, &value, false, |len| {
				Some(RuntimeToken::GetStorageCopyOut(len))
			})?;
			Ok(ReturnCode::Success)
		} else {
			Ok(ReturnCode::KeyNotFound)
		}
	},

	// Transfer some value to another account.
	//
	// # Parameters
	//
	// - account_ptr: a pointer to the address of the beneficiary account
	//   Should be decodable as an `T::AccountId`. Traps otherwise.
	// - account_len: length of the address buffer.
	// - value_ptr: a pointer to the buffer with value, how much value to send.
	//   Should be decodable as a `T::Balance`. Traps otherwise.
	// - value_len: length of the value buffer.
	//
	// # Errors
	//
	// `ReturnCode::BelowSubsistenceThreshold`
	// `ReturnCode::TransferFailed`
	seal_transfer(
		ctx,
		account_ptr: u32,
		account_len: u32,
		value_ptr: u32,
		value_len: u32
	) -> ReturnCode => {
<<<<<<< HEAD
		let callee: <<E as Ext>::T as frame_system::Config>::AccountId =
=======
		charge_gas(ctx, RuntimeToken::Transfer)?;
		let callee: <<E as Ext>::T as frame_system::Trait>::AccountId =
>>>>>>> fb45308f
			read_sandbox_memory_as(ctx, account_ptr, account_len)?;
		let value: BalanceOf<<E as Ext>::T> =
			read_sandbox_memory_as(ctx, value_ptr, value_len)?;

		let result = ctx.ext.transfer(&callee, value);
		map_dispatch_result(ctx, result)
	},

	// Make a call to another contract.
	//
	// The callees output buffer is copied to `output_ptr` and its length to `output_len_ptr`.
	// The copy of the output buffer can be skipped by supplying the sentinel value
	// of `u32::max_value()` to `output_ptr`.
	//
	// # Parameters
	//
	// - callee_ptr: a pointer to the address of the callee contract.
	//   Should be decodable as an `T::AccountId`. Traps otherwise.
	// - callee_len: length of the address buffer.
	// - gas: how much gas to devote to the execution.
	// - value_ptr: a pointer to the buffer with value, how much value to send.
	//   Should be decodable as a `T::Balance`. Traps otherwise.
	// - value_len: length of the value buffer.
	// - input_data_ptr: a pointer to a buffer to be used as input data to the callee.
	// - input_data_len: length of the input data buffer.
	// - output_ptr: a pointer where the output buffer is copied to.
	// - output_len_ptr: in-out pointer to where the length of the buffer is read from
	//   and the actual length is written to.
	//
	// # Errors
	//
	// An error means that the call wasn't successful output buffer is returned unless
	// stated otherwise.
	//
	// `ReturnCode::CalleeReverted`: Output buffer is returned.
	// `ReturnCode::CalleeTrapped`
	// `ReturnCode::BelowSubsistenceThreshold`
	// `ReturnCode::TransferFailed`
	// `ReturnCode::NotCallable`
	seal_call(
		ctx,
		callee_ptr: u32,
		callee_len: u32,
		gas: u64,
		value_ptr: u32,
		value_len: u32,
		input_data_ptr: u32,
		input_data_len: u32,
		output_ptr: u32,
		output_len_ptr: u32
	) -> ReturnCode => {
<<<<<<< HEAD
		let callee: <<E as Ext>::T as frame_system::Config>::AccountId =
=======
		charge_gas(ctx, RuntimeToken::CallBase(input_data_len))?;
		let callee: <<E as Ext>::T as frame_system::Trait>::AccountId =
>>>>>>> fb45308f
			read_sandbox_memory_as(ctx, callee_ptr, callee_len)?;
		let value: BalanceOf<<E as Ext>::T> = read_sandbox_memory_as(ctx, value_ptr, value_len)?;
		let input_data = read_sandbox_memory(ctx, input_data_ptr, input_data_len)?;

		if value > 0.into() {
			charge_gas(ctx, RuntimeToken::CallSurchargeTransfer)?;
		}

		let nested_gas_limit = if gas == 0 {
			ctx.gas_meter.gas_left()
		} else {
			gas.saturated_into()
		};
		let ext = &mut ctx.ext;
		let call_outcome = ctx.gas_meter.with_nested(nested_gas_limit, |nested_meter| {
			match nested_meter {
				Some(nested_meter) => {
					ext.call(
						&callee,
						value,
						nested_meter,
						input_data,
					)
				}
				// there is not enough gas to allocate for the nested call.
				None => Err(Error::<<E as Ext>::T>::OutOfGas.into()),
			}
		});

		if let Ok(output) = &call_outcome {
			write_sandbox_output(ctx, output_ptr, output_len_ptr, &output.data, true, |len| {
				Some(RuntimeToken::CallCopyOut(len))
			})?;
		}
		map_exec_result(ctx, call_outcome)
	},

	// Instantiate a contract with the specified code hash.
	//
	// This function creates an account and executes the constructor defined in the code specified
	// by the code hash. The address of this new account is copied to `address_ptr` and its length
	// to `address_len_ptr`. The constructors output buffer is copied to `output_ptr` and its
	// length to `output_len_ptr`. The copy of the output buffer and address can be skipped by
	// supplying the sentinel value of `u32::max_value()` to `output_ptr` or `address_ptr`.
	//
	// After running the constructor it is verfied that the contract account holds at
	// least the subsistence threshold. If that is not the case the instantion fails and
	// the contract is not created.
	//
	// # Parameters
	//
	// - code_hash_ptr: a pointer to the buffer that contains the initializer code.
	// - code_hash_len: length of the initializer code buffer.
	// - gas: how much gas to devote to the execution of the initializer code.
	// - value_ptr: a pointer to the buffer with value, how much value to send.
	//   Should be decodable as a `T::Balance`. Traps otherwise.
	// - value_len: length of the value buffer.
	// - input_data_ptr: a pointer to a buffer to be used as input data to the initializer code.
	// - input_data_len: length of the input data buffer.
	// - address_ptr: a pointer where the new account's address is copied to.
	// - address_len_ptr: in-out pointer to where the length of the buffer is read from
	//		and the actual length is written to.
	// - output_ptr: a pointer where the output buffer is copied to.
	// - output_len_ptr: in-out pointer to where the length of the buffer is read from
	//   and the actual length is written to.
	//
	// # Errors
	//
	// Please consult the `ReturnCode` enum declaration for more information on those
	// errors. Here we only note things specific to this function.
	//
	// An error means that the account wasn't created and no address or output buffer
	// is returned unless stated otherwise.
	//
	// `ReturnCode::CalleeReverted`: Output buffer is returned.
	// `ReturnCode::CalleeTrapped`
	// `ReturnCode::BelowSubsistenceThreshold`
	// `ReturnCode::TransferFailed`
	// `ReturnCode::NewContractNotFunded`
	// `ReturnCode::CodeNotFound`
	seal_instantiate(
		ctx,
		code_hash_ptr: u32,
		code_hash_len: u32,
		gas: u64,
		value_ptr: u32,
		value_len: u32,
		input_data_ptr: u32,
		input_data_len: u32,
		address_ptr: u32,
		address_len_ptr: u32,
		output_ptr: u32,
		output_len_ptr: u32
	) -> ReturnCode => {
		charge_gas(ctx, RuntimeToken::InstantiateBase(input_data_len))?;
		let code_hash: CodeHash<<E as Ext>::T> =
			read_sandbox_memory_as(ctx, code_hash_ptr, code_hash_len)?;
		let value: BalanceOf<<E as Ext>::T> = read_sandbox_memory_as(ctx, value_ptr, value_len)?;
		let input_data = read_sandbox_memory(ctx, input_data_ptr, input_data_len)?;

		let nested_gas_limit = if gas == 0 {
			ctx.gas_meter.gas_left()
		} else {
			gas.saturated_into()
		};
		let ext = &mut ctx.ext;
		let instantiate_outcome = ctx.gas_meter.with_nested(nested_gas_limit, |nested_meter| {
			match nested_meter {
				Some(nested_meter) => {
					ext.instantiate(
						&code_hash,
						value,
						nested_meter,
						input_data
					)
				}
				// there is not enough gas to allocate for the nested call.
				None => Err(Error::<<E as Ext>::T>::OutOfGas.into()),
			}
		});
		if let Ok((address, output)) = &instantiate_outcome {
			if !output.flags.contains(ReturnFlags::REVERT) {
				write_sandbox_output(
					ctx, address_ptr, address_len_ptr, &address.encode(), true, already_charged,
				)?;
			}
			write_sandbox_output(ctx, output_ptr, output_len_ptr, &output.data, true, |len| {
				Some(RuntimeToken::InstantiateCopyOut(len))
			})?;
		}
		map_exec_result(ctx, instantiate_outcome.map(|(_id, retval)| retval))
	},

	// Remove the calling account and transfer remaining balance.
	//
	// This function never returns. Either the termination was successful and the
	// execution of the destroyed contract is halted. Or it failed during the termination
	// which is considered fatal and results in a trap + rollback.
	//
	// - beneficiary_ptr: a pointer to the address of the beneficiary account where all
	//   where all remaining funds of the caller are transfered.
	//   Should be decodable as an `T::AccountId`. Traps otherwise.
	// - beneficiary_len: length of the address buffer.
	//
	// # Traps
	//
	// - The contract is live i.e is already on the call stack.
	seal_terminate(
		ctx,
		beneficiary_ptr: u32,
		beneficiary_len: u32
	) => {
<<<<<<< HEAD
		let beneficiary: <<E as Ext>::T as frame_system::Config>::AccountId =
=======
		charge_gas(ctx, RuntimeToken::Terminate)?;
		let beneficiary: <<E as Ext>::T as frame_system::Trait>::AccountId =
>>>>>>> fb45308f
			read_sandbox_memory_as(ctx, beneficiary_ptr, beneficiary_len)?;

		if let Ok(_) = ctx.ext.terminate(&beneficiary) {
			ctx.trap_reason = Some(TrapReason::Termination);
		}
		Err(sp_sandbox::HostError)
	},

	seal_input(ctx, buf_ptr: u32, buf_len_ptr: u32) => {
		charge_gas(ctx, RuntimeToken::InputBase)?;
		if let Some(input) = ctx.input_data.take() {
			write_sandbox_output(ctx, buf_ptr, buf_len_ptr, &input, false, |len| {
				Some(RuntimeToken::InputCopyOut(len))
			})
		} else {
			Err(sp_sandbox::HostError)
		}
	},

	// Cease contract execution and save a data buffer as a result of the execution.
	//
	// This function never retuns as it stops execution of the caller.
	// This is the only way to return a data buffer to the caller. Returning from
	// execution without calling this function is equivalent to calling:
	// ```
	// seal_return(0, 0, 0);
	// ```
	//
	// The flags argument is a bitfield that can be used to signal special return
	// conditions to the supervisor:
	// --- lsb ---
	// bit 0      : REVERT - Revert all storage changes made by the caller.
	// bit [1, 31]: Reserved for future use.
	// --- msb ---
	//
	// Using a reserved bit triggers a trap.
	seal_return(ctx, flags: u32, data_ptr: u32, data_len: u32) => {
		charge_gas(ctx, RuntimeToken::Return(data_len))?;
		ctx.trap_reason = Some(TrapReason::Return(ReturnData {
			flags,
			data: read_sandbox_memory(ctx, data_ptr, data_len)?,
		}));

		// The trap mechanism is used to immediately terminate the execution.
		// This trap should be handled appropriately before returning the result
		// to the user of this crate.
		Err(sp_sandbox::HostError)
	},

	// Stores the address of the caller into the supplied buffer.
	//
	// The value is stored to linear memory at the address pointed to by `out_ptr`.
	// `out_len_ptr` must point to a u32 value that describes the available space at
	// `out_ptr`. This call overwrites it with the size of the value. If the available
	// space at `out_ptr` is less than the size of the value a trap is triggered.
	//
	// If this is a top-level call (i.e. initiated by an extrinsic) the origin address of the
	// extrinsic will be returned. Otherwise, if this call is initiated by another contract then the
	// address of the contract will be returned. The value is encoded as T::AccountId.
	seal_caller(ctx, out_ptr: u32, out_len_ptr: u32) => {
		charge_gas(ctx, RuntimeToken::Caller)?;
		write_sandbox_output(
			ctx, out_ptr, out_len_ptr, &ctx.ext.caller().encode(), false, already_charged
		)
	},

	// Stores the address of the current contract into the supplied buffer.
	//
	// The value is stored to linear memory at the address pointed to by `out_ptr`.
	// `out_len_ptr` must point to a u32 value that describes the available space at
	// `out_ptr`. This call overwrites it with the size of the value. If the available
	// space at `out_ptr` is less than the size of the value a trap is triggered.
	seal_address(ctx, out_ptr: u32, out_len_ptr: u32) => {
		charge_gas(ctx, RuntimeToken::Address)?;
		write_sandbox_output(
			ctx, out_ptr, out_len_ptr, &ctx.ext.address().encode(), false, already_charged
		)
	},

	// Stores the price for the specified amount of gas into the supplied buffer.
	//
	// The value is stored to linear memory at the address pointed to by `out_ptr`.
	// `out_len_ptr` must point to a u32 value that describes the available space at
	// `out_ptr`. This call overwrites it with the size of the value. If the available
	// space at `out_ptr` is less than the size of the value a trap is triggered.
	//
	// The data is encoded as T::Balance.
	//
	// # Note
	//
	// It is recommended to avoid specifying very small values for `gas` as the prices for a single
	// gas can be smaller than one.
	seal_weight_to_fee(ctx, gas: u64, out_ptr: u32, out_len_ptr: u32) => {
		charge_gas(ctx, RuntimeToken::WeightToFee)?;
		write_sandbox_output(
			ctx, out_ptr, out_len_ptr, &ctx.ext.get_weight_price(gas).encode(), false,
			already_charged
		)
	},

	// Stores the amount of gas left into the supplied buffer.
	//
	// The value is stored to linear memory at the address pointed to by `out_ptr`.
	// `out_len_ptr` must point to a u32 value that describes the available space at
	// `out_ptr`. This call overwrites it with the size of the value. If the available
	// space at `out_ptr` is less than the size of the value a trap is triggered.
	//
	// The data is encoded as Gas.
	seal_gas_left(ctx, out_ptr: u32, out_len_ptr: u32) => {
		charge_gas(ctx, RuntimeToken::GasLeft)?;
		write_sandbox_output(
			ctx, out_ptr, out_len_ptr, &ctx.gas_meter.gas_left().encode(), false, already_charged
		)
	},

	// Stores the balance of the current account into the supplied buffer.
	//
	// The value is stored to linear memory at the address pointed to by `out_ptr`.
	// `out_len_ptr` must point to a u32 value that describes the available space at
	// `out_ptr`. This call overwrites it with the size of the value. If the available
	// space at `out_ptr` is less than the size of the value a trap is triggered.
	//
	// The data is encoded as T::Balance.
	seal_balance(ctx, out_ptr: u32, out_len_ptr: u32) => {
		charge_gas(ctx, RuntimeToken::Balance)?;
		write_sandbox_output(
			ctx, out_ptr, out_len_ptr, &ctx.ext.balance().encode(), false, already_charged
		)
	},

	// Stores the value transferred along with this call or as endowment into the supplied buffer.
	//
	// The value is stored to linear memory at the address pointed to by `out_ptr`.
	// `out_len_ptr` must point to a u32 value that describes the available space at
	// `out_ptr`. This call overwrites it with the size of the value. If the available
	// space at `out_ptr` is less than the size of the value a trap is triggered.
	//
	// The data is encoded as T::Balance.
	seal_value_transferred(ctx, out_ptr: u32, out_len_ptr: u32) => {
		charge_gas(ctx, RuntimeToken::ValueTransferred)?;
		write_sandbox_output(
			ctx, out_ptr, out_len_ptr, &ctx.ext.value_transferred().encode(), false,
			already_charged
		)
	},

	// Stores a random number for the current block and the given subject into the supplied buffer.
	//
	// The value is stored to linear memory at the address pointed to by `out_ptr`.
	// `out_len_ptr` must point to a u32 value that describes the available space at
	// `out_ptr`. This call overwrites it with the size of the value. If the available
	// space at `out_ptr` is less than the size of the value a trap is triggered.
	//
	// The data is encoded as T::Hash.
	seal_random(ctx, subject_ptr: u32, subject_len: u32, out_ptr: u32, out_len_ptr: u32) => {
		charge_gas(ctx, RuntimeToken::Random)?;
		// The length of a subject can't exceed `max_subject_len`.
		if subject_len > ctx.schedule.max_subject_len {
			return Err(sp_sandbox::HostError);
		}
		let subject_buf = read_sandbox_memory(ctx, subject_ptr, subject_len)?;
		write_sandbox_output(
			ctx, out_ptr, out_len_ptr, &ctx.ext.random(&subject_buf).encode(), false,
			already_charged
		)
	},

	// Load the latest block timestamp into the supplied buffer
	//
	// The value is stored to linear memory at the address pointed to by `out_ptr`.
	// `out_len_ptr` must point to a u32 value that describes the available space at
	// `out_ptr`. This call overwrites it with the size of the value. If the available
	// space at `out_ptr` is less than the size of the value a trap is triggered.
	seal_now(ctx, out_ptr: u32, out_len_ptr: u32) => {
		charge_gas(ctx, RuntimeToken::Now)?;
		write_sandbox_output(
			ctx, out_ptr, out_len_ptr, &ctx.ext.now().encode(), false, already_charged
		)
	},

	// Stores the minimum balance (a.k.a. existential deposit) into the supplied buffer.
	//
	// The data is encoded as T::Balance.
	seal_minimum_balance(ctx, out_ptr: u32, out_len_ptr: u32) => {
		charge_gas(ctx, RuntimeToken::MinimumBalance)?;
		write_sandbox_output(
			ctx, out_ptr, out_len_ptr, &ctx.ext.minimum_balance().encode(), false, already_charged
		)
	},

	// Stores the tombstone deposit into the supplied buffer.
	//
	// The value is stored to linear memory at the address pointed to by `out_ptr`.
	// `out_len_ptr` must point to a u32 value that describes the available space at
	// `out_ptr`. This call overwrites it with the size of the value. If the available
	// space at `out_ptr` is less than the size of the value a trap is triggered.
	//
	// The data is encoded as T::Balance.
	//
	// # Note
	//
	// The tombstone deposit is on top of the existential deposit. So in order for
	// a contract to leave a tombstone the balance of the contract must not go
	// below the sum of existential deposit and the tombstone deposit. The sum
	// is commonly referred as subsistence threshold in code.
	seal_tombstone_deposit(ctx, out_ptr: u32, out_len_ptr: u32) => {
		charge_gas(ctx, RuntimeToken::TombstoneDeposit)?;
		write_sandbox_output(
			ctx, out_ptr, out_len_ptr, &ctx.ext.tombstone_deposit().encode(), false,
			already_charged
		)
	},

	// Try to restore the given destination contract sacrificing the caller.
	//
	// This function will compute a tombstone hash from the caller's storage and the given code hash
	// and if the hash matches the hash found in the tombstone at the specified address - kill
	// the caller contract and restore the destination contract and set the specified `rent_allowance`.
	// All caller's funds are transfered to the destination.
	//
	// If there is no tombstone at the destination address, the hashes don't match or this contract
	// instance is already present on the contract call stack, a trap is generated.
	//
	// Otherwise, the destination contract is restored. This function is diverging and stops execution
	// even on success.
	//
	// `dest_ptr`, `dest_len` - the pointer and the length of a buffer that encodes `T::AccountId`
	// with the address of the to be restored contract.
	// `code_hash_ptr`, `code_hash_len` - the pointer and the length of a buffer that encodes
	// a code hash of the to be restored contract.
	// `rent_allowance_ptr`, `rent_allowance_len` - the pointer and the length of a buffer that
	// encodes the rent allowance that must be set in the case of successful restoration.
	// `delta_ptr` is the pointer to the start of a buffer that has `delta_count` storage keys
	// laid out sequentially.
	//
	// # Traps
	//
	// - Tombstone hashes do not match
	// - Calling cantract is live i.e is already on the call stack.
	seal_restore_to(
		ctx,
		dest_ptr: u32,
		dest_len: u32,
		code_hash_ptr: u32,
		code_hash_len: u32,
		rent_allowance_ptr: u32,
		rent_allowance_len: u32,
		delta_ptr: u32,
		delta_count: u32
	) => {
<<<<<<< HEAD
		let dest: <<E as Ext>::T as frame_system::Config>::AccountId =
=======
		charge_gas(ctx, RuntimeToken::RestoreTo(delta_count))?;
		let dest: <<E as Ext>::T as frame_system::Trait>::AccountId =
>>>>>>> fb45308f
			read_sandbox_memory_as(ctx, dest_ptr, dest_len)?;
		let code_hash: CodeHash<<E as Ext>::T> =
			read_sandbox_memory_as(ctx, code_hash_ptr, code_hash_len)?;
		let rent_allowance: BalanceOf<<E as Ext>::T> =
			read_sandbox_memory_as(ctx, rent_allowance_ptr, rent_allowance_len)?;
		let delta = {
			// We can eagerly allocate because we charged for the complete delta count already
			let mut delta = Vec::with_capacity(delta_count as usize);
			let mut key_ptr = delta_ptr;

			for _ in 0..delta_count {
				const KEY_SIZE: usize = 32;

				// Read the delta into the provided buffer and collect it into the buffer.
				let mut delta_key: StorageKey = [0; KEY_SIZE];
				read_sandbox_memory_into_buf(ctx, key_ptr, &mut delta_key)?;
				delta.push(delta_key);

				// Offset key_ptr to the next element.
				key_ptr = key_ptr.checked_add(KEY_SIZE as u32).ok_or_else(|| sp_sandbox::HostError)?;
			}

			delta
		};

		if let Ok(()) = ctx.ext.restore_to(
			dest,
			code_hash,
			rent_allowance,
			delta,
		) {
			ctx.trap_reason = Some(TrapReason::Restoration);
		}
		Err(sp_sandbox::HostError)
	},

	// Deposit a contract event with the data buffer and optional list of topics. There is a limit
	// on the maximum number of topics specified by `max_event_topics`.
	//
	// - topics_ptr - a pointer to the buffer of topics encoded as `Vec<T::Hash>`. The value of this
	//   is ignored if `topics_len` is set to 0. The topics list can't contain duplicates.
	// - topics_len - the length of the topics buffer. Pass 0 if you want to pass an empty vector.
	// - data_ptr - a pointer to a raw data buffer which will saved along the event.
	// - data_len - the length of the data buffer.
	seal_deposit_event(ctx, topics_ptr: u32, topics_len: u32, data_ptr: u32, data_len: u32) => {
		let num_topic = topics_len
			.checked_div(sp_std::mem::size_of::<TopicOf<E::T>>() as u32)
			.ok_or_else(|| store_err(ctx, "Zero sized topics are not allowed"))?;
		charge_gas(ctx, RuntimeToken::DepositEvent {
			num_topic,
			len: data_len,
		})?;
		if data_len > ctx.ext.max_value_size() {
			Err(store_err(ctx, Error::<E::T>::ValueTooLarge))?;
		}

		let mut topics: Vec::<TopicOf<<E as Ext>::T>> = match topics_len {
			0 => Vec::new(),
			_ => read_sandbox_memory_as(ctx, topics_ptr, topics_len)?,
		};

		// If there are more than `max_event_topics`, then trap.
		if topics.len() > ctx.schedule.max_event_topics as usize {
			return Err(sp_sandbox::HostError);
		}

		// Check for duplicate topics. If there are any, then trap.
		if has_duplicates(&mut topics) {
			return Err(sp_sandbox::HostError);
		}

		let event_data = read_sandbox_memory(ctx, data_ptr, data_len)?;

		ctx.ext.deposit_event(topics, event_data);

		Ok(())
	},

	// Set rent allowance of the contract
	//
	// - value_ptr: a pointer to the buffer with value, how much to allow for rent
	//   Should be decodable as a `T::Balance`. Traps otherwise.
	// - value_len: length of the value buffer.
	seal_set_rent_allowance(ctx, value_ptr: u32, value_len: u32) => {
		charge_gas(ctx, RuntimeToken::SetRentAllowance)?;
		let value: BalanceOf<<E as Ext>::T> =
			read_sandbox_memory_as(ctx, value_ptr, value_len)?;
		ctx.ext.set_rent_allowance(value);

		Ok(())
	},

	// Stores the rent allowance into the supplied buffer.
	//
	// The value is stored to linear memory at the address pointed to by `out_ptr`.
	// `out_len_ptr` must point to a u32 value that describes the available space at
	// `out_ptr`. This call overwrites it with the size of the value. If the available
	// space at `out_ptr` is less than the size of the value a trap is triggered.
	//
	// The data is encoded as T::Balance.
	seal_rent_allowance(ctx, out_ptr: u32, out_len_ptr: u32) => {
		charge_gas(ctx, RuntimeToken::RentAllowance)?;
		write_sandbox_output(
			ctx, out_ptr, out_len_ptr, &ctx.ext.rent_allowance().encode(), false, already_charged
		)
	},

	// Prints utf8 encoded string from the data buffer.
	// Only available on `--dev` chains.
	// This function may be removed at any time, superseded by a more general contract debugging feature.
	seal_println(ctx, str_ptr: u32, str_len: u32) => {
		let data = read_sandbox_memory(ctx, str_ptr, str_len)?;
		if let Ok(utf8) = core::str::from_utf8(&data) {
			sp_runtime::print(utf8);
		}
		Ok(())
	},

	// Stores the current block number of the current contract into the supplied buffer.
	//
	// The value is stored to linear memory at the address pointed to by `out_ptr`.
	// `out_len_ptr` must point to a u32 value that describes the available space at
	// `out_ptr`. This call overwrites it with the size of the value. If the available
	// space at `out_ptr` is less than the size of the value a trap is triggered.
	seal_block_number(ctx, out_ptr: u32, out_len_ptr: u32) => {
		charge_gas(ctx, RuntimeToken::BlockNumber)?;
		write_sandbox_output(
			ctx, out_ptr, out_len_ptr, &ctx.ext.block_number().encode(), false, already_charged
		)
	},

	// Computes the SHA2 256-bit hash on the given input buffer.
	//
	// Returns the result directly into the given output buffer.
	//
	// # Note
	//
	// - The `input` and `output` buffer may overlap.
	// - The output buffer is expected to hold at least 32 bytes (256 bits).
	// - It is the callers responsibility to provide an output buffer that
	//   is large enough to hold the expected amount of bytes returned by the
	//   chosen hash function.
	//
	// # Parameters
	//
	// - `input_ptr`: the pointer into the linear memory where the input
	//                data is placed.
	// - `input_len`: the length of the input data in bytes.
	// - `output_ptr`: the pointer into the linear memory where the output
	//                 data is placed. The function will write the result
	//                 directly into this buffer.
	seal_hash_sha2_256(ctx, input_ptr: u32, input_len: u32, output_ptr: u32) => {
		charge_gas(ctx, RuntimeToken::HashSha256(input_len))?;
		compute_hash_on_intermediate_buffer(ctx, sha2_256, input_ptr, input_len, output_ptr)
	},

	// Computes the KECCAK 256-bit hash on the given input buffer.
	//
	// Returns the result directly into the given output buffer.
	//
	// # Note
	//
	// - The `input` and `output` buffer may overlap.
	// - The output buffer is expected to hold at least 32 bytes (256 bits).
	// - It is the callers responsibility to provide an output buffer that
	//   is large enough to hold the expected amount of bytes returned by the
	//   chosen hash function.
	//
	// # Parameters
	//
	// - `input_ptr`: the pointer into the linear memory where the input
	//                data is placed.
	// - `input_len`: the length of the input data in bytes.
	// - `output_ptr`: the pointer into the linear memory where the output
	//                 data is placed. The function will write the result
	//                 directly into this buffer.
	seal_hash_keccak_256(ctx, input_ptr: u32, input_len: u32, output_ptr: u32) => {
		charge_gas(ctx, RuntimeToken::HashKeccak256(input_len))?;
		compute_hash_on_intermediate_buffer(ctx, keccak_256, input_ptr, input_len, output_ptr)
	},

	// Computes the BLAKE2 256-bit hash on the given input buffer.
	//
	// Returns the result directly into the given output buffer.
	//
	// # Note
	//
	// - The `input` and `output` buffer may overlap.
	// - The output buffer is expected to hold at least 32 bytes (256 bits).
	// - It is the callers responsibility to provide an output buffer that
	//   is large enough to hold the expected amount of bytes returned by the
	//   chosen hash function.
	//
	// # Parameters
	//
	// - `input_ptr`: the pointer into the linear memory where the input
	//                data is placed.
	// - `input_len`: the length of the input data in bytes.
	// - `output_ptr`: the pointer into the linear memory where the output
	//                 data is placed. The function will write the result
	//                 directly into this buffer.
	seal_hash_blake2_256(ctx, input_ptr: u32, input_len: u32, output_ptr: u32) => {
		charge_gas(ctx, RuntimeToken::HashBlake256(input_len))?;
		compute_hash_on_intermediate_buffer(ctx, blake2_256, input_ptr, input_len, output_ptr)
	},

	// Computes the BLAKE2 128-bit hash on the given input buffer.
	//
	// Returns the result directly into the given output buffer.
	//
	// # Note
	//
	// - The `input` and `output` buffer may overlap.
	// - The output buffer is expected to hold at least 16 bytes (128 bits).
	// - It is the callers responsibility to provide an output buffer that
	//   is large enough to hold the expected amount of bytes returned by the
	//   chosen hash function.
	//
	// # Parameters
	//
	// - `input_ptr`: the pointer into the linear memory where the input
	//                data is placed.
	// - `input_len`: the length of the input data in bytes.
	// - `output_ptr`: the pointer into the linear memory where the output
	//                 data is placed. The function will write the result
	//                 directly into this buffer.
	seal_hash_blake2_128(ctx, input_ptr: u32, input_len: u32, output_ptr: u32) => {
		charge_gas(ctx, RuntimeToken::HashBlake128(input_len))?;
		compute_hash_on_intermediate_buffer(ctx, blake2_128, input_ptr, input_len, output_ptr)
	},
);

/// Computes the given hash function on the supplied input.
///
/// Reads from the sandboxed input buffer into an intermediate buffer.
/// Returns the result directly to the output buffer of the sandboxed memory.
///
/// It is the callers responsibility to provide an output buffer that
/// is large enough to hold the expected amount of bytes returned by the
/// chosen hash function.
///
/// # Note
///
/// The `input` and `output` buffers may overlap.
fn compute_hash_on_intermediate_buffer<E, F, R>(
	ctx: &mut Runtime<E>,
	hash_fn: F,
	input_ptr: u32,
	input_len: u32,
	output_ptr: u32,
) -> Result<(), sp_sandbox::HostError>
where
	E: Ext,
	F: FnOnce(&[u8]) -> R,
	R: AsRef<[u8]>,
{
	// Copy input into supervisor memory.
	let input = read_sandbox_memory(ctx, input_ptr, input_len)?;
	// Compute the hash on the input buffer using the given hash function.
	let hash = hash_fn(&input);
	// Write the resulting hash back into the sandboxed output buffer.
	write_sandbox_memory(
		ctx,
		output_ptr,
		hash.as_ref(),
	)?;
	Ok(())
}

/// Finds duplicates in a given vector.
///
/// This function has complexity of O(n log n) and no additional memory is required, although
/// the order of items is not preserved.
fn has_duplicates<T: PartialEq + AsRef<[u8]>>(items: &mut Vec<T>) -> bool {
	// Sort the vector
	items.sort_by(|a, b| {
		Ord::cmp(a.as_ref(), b.as_ref())
	});
	// And then find any two consecutive equal elements.
	items.windows(2).any(|w| {
		match w {
			&[ref a, ref b] => a == b,
			_ => false,
		}
	})
}<|MERGE_RESOLUTION|>--- conflicted
+++ resolved
@@ -658,12 +658,8 @@
 		value_ptr: u32,
 		value_len: u32
 	) -> ReturnCode => {
-<<<<<<< HEAD
+		charge_gas(ctx, RuntimeToken::Transfer)?;
 		let callee: <<E as Ext>::T as frame_system::Config>::AccountId =
-=======
-		charge_gas(ctx, RuntimeToken::Transfer)?;
-		let callee: <<E as Ext>::T as frame_system::Trait>::AccountId =
->>>>>>> fb45308f
 			read_sandbox_memory_as(ctx, account_ptr, account_len)?;
 		let value: BalanceOf<<E as Ext>::T> =
 			read_sandbox_memory_as(ctx, value_ptr, value_len)?;
@@ -715,12 +711,8 @@
 		output_ptr: u32,
 		output_len_ptr: u32
 	) -> ReturnCode => {
-<<<<<<< HEAD
+		charge_gas(ctx, RuntimeToken::CallBase(input_data_len))?;
 		let callee: <<E as Ext>::T as frame_system::Config>::AccountId =
-=======
-		charge_gas(ctx, RuntimeToken::CallBase(input_data_len))?;
-		let callee: <<E as Ext>::T as frame_system::Trait>::AccountId =
->>>>>>> fb45308f
 			read_sandbox_memory_as(ctx, callee_ptr, callee_len)?;
 		let value: BalanceOf<<E as Ext>::T> = read_sandbox_memory_as(ctx, value_ptr, value_len)?;
 		let input_data = read_sandbox_memory(ctx, input_data_ptr, input_data_len)?;
@@ -873,12 +865,8 @@
 		beneficiary_ptr: u32,
 		beneficiary_len: u32
 	) => {
-<<<<<<< HEAD
+		charge_gas(ctx, RuntimeToken::Terminate)?;
 		let beneficiary: <<E as Ext>::T as frame_system::Config>::AccountId =
-=======
-		charge_gas(ctx, RuntimeToken::Terminate)?;
-		let beneficiary: <<E as Ext>::T as frame_system::Trait>::AccountId =
->>>>>>> fb45308f
 			read_sandbox_memory_as(ctx, beneficiary_ptr, beneficiary_len)?;
 
 		if let Ok(_) = ctx.ext.terminate(&beneficiary) {
@@ -1129,12 +1117,8 @@
 		delta_ptr: u32,
 		delta_count: u32
 	) => {
-<<<<<<< HEAD
+		charge_gas(ctx, RuntimeToken::RestoreTo(delta_count))?;
 		let dest: <<E as Ext>::T as frame_system::Config>::AccountId =
-=======
-		charge_gas(ctx, RuntimeToken::RestoreTo(delta_count))?;
-		let dest: <<E as Ext>::T as frame_system::Trait>::AccountId =
->>>>>>> fb45308f
 			read_sandbox_memory_as(ctx, dest_ptr, dest_len)?;
 		let code_hash: CodeHash<<E as Ext>::T> =
 			read_sandbox_memory_as(ctx, code_hash_ptr, code_hash_len)?;
