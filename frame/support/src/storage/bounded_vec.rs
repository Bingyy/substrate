// This file is part of Substrate.

// Copyright (C) 2017-2021 Parity Technologies (UK) Ltd.
// SPDX-License-Identifier: Apache-2.0

// Licensed under the Apache License, Version 2.0 (the "License");
// you may not use this file except in compliance with the License.
// You may obtain a copy of the License at
//
// 	http://www.apache.org/licenses/LICENSE-2.0
//
// Unless required by applicable law or agreed to in writing, software
// distributed under the License is distributed on an "AS IS" BASIS,
// WITHOUT WARRANTIES OR CONDITIONS OF ANY KIND, either express or implied.
// See the License for the specific language governing permissions and
// limitations under the License.

//! Traits, types and structs to support putting a bounded vector into storage, as a raw value, map
//! or a double map.

use sp_std::prelude::*;
use sp_std::{convert::TryFrom, fmt, marker::PhantomData};
use codec::{Encode, Decode};
use core::{
	ops::{Deref, Index, IndexMut},
	slice::SliceIndex,
};
use crate::{
	traits::{Get, MaxEncodedLen},
	storage::{StorageDecodeLength, StorageTryAppend},
};

/// A bounded vector.
///
/// It has implementations for efficient append and length decoding, as with a normal `Vec<_>`, once
/// put into storage as a raw value, map or double-map.
///
/// As the name suggests, the length of the queue is always bounded. All internal operations ensure
/// this bound is respected.
<<<<<<< HEAD
#[derive(Encode, Decode, scale_info::TypeInfo)]
=======
#[derive(Encode)]
>>>>>>> 309d008c
pub struct BoundedVec<T, S>(Vec<T>, PhantomData<S>);

impl<T: Decode, S: Get<u32>> Decode for BoundedVec<T, S> {
	fn decode<I: codec::Input>(input: &mut I) -> Result<Self, codec::Error> {
		let inner = Vec::<T>::decode(input)?;
		if inner.len() > S::get() as usize {
			return Err("BoundedVec exceeds its limit".into());
		}
		Ok(Self(inner, PhantomData))
	}

	fn skip<I: codec::Input>(input: &mut I) -> Result<(), codec::Error> {
		Vec::<T>::skip(input)
	}
}

impl<T, S> BoundedVec<T, S> {
	/// Create `Self` from `t` without any checks.
	fn unchecked_from(t: Vec<T>) -> Self {
		Self(t, Default::default())
	}

	/// Consume self, and return the inner `Vec`. Henceforth, the `Vec<_>` can be altered in an
	/// arbitrary way. At some point, if the reverse conversion is required, `TryFrom<Vec<_>>` can
	/// be used.
	///
	/// This is useful for cases if you need access to an internal API of the inner `Vec<_>` which
	/// is not provided by the wrapper `BoundedVec`.
	pub fn into_inner(self) -> Vec<T> {
		self.0
	}

	/// Exactly the same semantics as [`Vec::remove`].
	///
	/// # Panics
	///
	/// Panics if `index` is out of bounds.
	pub fn remove(&mut self, index: usize) {
		self.0.remove(index);
	}

	/// Exactly the same semantics as [`Vec::swap_remove`].
	///
	/// # Panics
	///
	/// Panics if `index` is out of bounds.
	pub fn swap_remove(&mut self, index: usize) {
		self.0.swap_remove(index);
	}

	/// Exactly the same semantics as [`Vec::retain`].
	pub fn retain<F: FnMut(&T) -> bool>(&mut self, f: F) {
		self.0.retain(f)
	}
}

impl<T, S: Get<u32>> BoundedVec<T, S> {
	/// Get the bound of the type in `usize`.
	pub fn bound() -> usize {
		S::get() as usize
	}

	/// Consumes self and mutates self via the given `mutate` function.
	///
	/// If the outcome of mutation is within bounds, `Some(Self)` is returned. Else, `None` is
	/// returned.
	///
	/// This is essentially a *consuming* shorthand [`Self::into_inner`] -> `...` ->
	/// [`Self::try_from`].
	pub fn try_mutate(mut self, mut mutate: impl FnMut(&mut Vec<T>)) -> Option<Self> {
		mutate(&mut self.0);
		(self.0.len() <= Self::bound()).then(move || self)
	}

	/// Exactly the same semantics as [`Vec::insert`], but returns an `Err` (and is a noop) if the
	/// new length of the vector exceeds `S`.
	///
	/// # Panics
	///
	/// Panics if `index > len`.
	pub fn try_insert(&mut self, index: usize, element: T) -> Result<(), ()> {
		if self.len() < Self::bound() {
			self.0.insert(index, element);
			Ok(())
		} else {
			Err(())
		}
	}

	/// Exactly the same semantics as [`Vec::push`], but returns an `Err` (and is a noop) if the
	/// new length of the vector exceeds `S`.
	///
	/// # Panics
	///
	/// Panics if the new capacity exceeds isize::MAX bytes.
	pub fn try_push(&mut self, element: T) -> Result<(), ()> {
		if self.len() < Self::bound() {
			self.0.push(element);
			Ok(())
		} else {
			Err(())
		}
	}
}

impl<T, S> Default for BoundedVec<T, S> {
	fn default() -> Self {
		// the bound cannot be below 0, which is satisfied by an empty vector
		Self::unchecked_from(Vec::default())
	}
}

#[cfg(feature = "std")]
impl<T, S> fmt::Debug for BoundedVec<T, S>
where
	T: fmt::Debug,
	S: Get<u32>,
{
	fn fmt(&self, f: &mut fmt::Formatter<'_>) -> fmt::Result {
		f.debug_tuple("BoundedVec").field(&self.0).field(&Self::bound()).finish()
	}
}

impl<T, S> Clone for BoundedVec<T, S>
where
	T: Clone,
{
	fn clone(&self) -> Self {
		// bound is retained
		Self::unchecked_from(self.0.clone())
	}
}

impl<T, S: Get<u32>> TryFrom<Vec<T>> for BoundedVec<T, S> {
	type Error = ();
	fn try_from(t: Vec<T>) -> Result<Self, Self::Error> {
		if t.len() <= Self::bound() {
			// explicit check just above
			Ok(Self::unchecked_from(t))
		} else {
			Err(())
		}
	}
}

// It is okay to give a non-mutable reference of the inner vec to anyone.
impl<T, S> AsRef<Vec<T>> for BoundedVec<T, S> {
	fn as_ref(&self) -> &Vec<T> {
		&self.0
	}
}

impl<T, S> AsRef<[T]> for BoundedVec<T, S> {
	fn as_ref(&self) -> &[T] {
		&self.0
	}
}

impl<T, S> AsMut<[T]> for BoundedVec<T, S> {
	fn as_mut(&mut self) -> &mut [T] {
		&mut self.0
	}
}

// will allow for immutable all operations of `Vec<T>` on `BoundedVec<T>`.
impl<T, S> Deref for BoundedVec<T, S> {
	type Target = Vec<T>;

	fn deref(&self) -> &Self::Target {
		&self.0
	}
}

// Allows for indexing similar to a normal `Vec`. Can panic if out of bound.
impl<T, S, I> Index<I> for BoundedVec<T, S>
where
	I: SliceIndex<[T]>,
{
	type Output = I::Output;

	#[inline]
	fn index(&self, index: I) -> &Self::Output {
		self.0.index(index)
	}
}

impl<T, S, I> IndexMut<I> for BoundedVec<T, S>
where
	I: SliceIndex<[T]>,
{
	#[inline]
	fn index_mut(&mut self, index: I) -> &mut Self::Output {
		self.0.index_mut(index)
	}
}

impl<T, S> sp_std::iter::IntoIterator for BoundedVec<T, S> {
	type Item = T;
	type IntoIter = sp_std::vec::IntoIter<T>;
	fn into_iter(self) -> Self::IntoIter {
		self.0.into_iter()
	}
}

impl<T, S> codec::DecodeLength for BoundedVec<T, S> {
	fn len(self_encoded: &[u8]) -> Result<usize, codec::Error> {
		// `BoundedVec<T, _>` stored just a `Vec<T>`, thus the length is at the beginning in
		// `Compact` form, and same implementation as `Vec<T>` can be used.
		<Vec<T> as codec::DecodeLength>::len(self_encoded)
	}
}

// NOTE: we could also implement this as:
// impl<T: Value, S1: Get<u32>, S2: Get<u32>> PartialEq<BoundedVec<T, S2>> for BoundedVec<T, S1>
// to allow comparison of bounded vectors with different bounds.
impl<T, S> PartialEq for BoundedVec<T, S>
where
	T: PartialEq,
{
	fn eq(&self, rhs: &Self) -> bool {
		self.0 == rhs.0
	}
}

impl<T: PartialEq, S: Get<u32>> PartialEq<Vec<T>> for BoundedVec<T, S> {
	fn eq(&self, other: &Vec<T>) -> bool {
		&self.0 == other
	}
}

impl<T, S> Eq for BoundedVec<T, S> where T: Eq {}

impl<T, S> StorageDecodeLength for BoundedVec<T, S> {}

impl<T, S: Get<u32>> StorageTryAppend<T> for BoundedVec<T, S> {
	fn bound() -> usize {
		S::get() as usize
	}
}

impl<T, S> MaxEncodedLen for BoundedVec<T, S>
where
	T: MaxEncodedLen,
	S: Get<u32>,
	BoundedVec<T, S>: Encode,
{
	fn max_encoded_len() -> usize {
		// BoundedVec<T, S> encodes like Vec<T> which encodes like [T], which is a compact u32
		// plus each item in the slice:
		// https://substrate.dev/rustdocs/v3.0.0/src/parity_scale_codec/codec.rs.html#798-808
		codec::Compact(S::get())
			.encoded_size()
			.saturating_add(Self::bound().saturating_mul(T::max_encoded_len()))
	}
}

#[cfg(test)]
pub mod test {
	use super::*;
	use sp_io::TestExternalities;
	use sp_std::convert::TryInto;
	use crate::Twox128;

	crate::parameter_types! {
		pub const Seven: u32 = 7;
		pub const Four: u32 = 4;
	}

	crate::generate_storage_alias! { Prefix, Foo => Value<BoundedVec<u32, Seven>> }
	crate::generate_storage_alias! { Prefix, FooMap => Map<(u32, Twox128), BoundedVec<u32, Seven>> }
	crate::generate_storage_alias! {
		Prefix,
		FooDoubleMap => DoubleMap<(u32, Twox128), (u32, Twox128), BoundedVec<u32, Seven>>
	}

	#[test]
	fn try_append_is_correct() {
		assert_eq!(BoundedVec::<u32, Seven>::bound(), 7);
	}

	#[test]
	fn decode_len_works() {
		TestExternalities::default().execute_with(|| {
			let bounded: BoundedVec<u32, Seven> = vec![1, 2, 3].try_into().unwrap();
			Foo::put(bounded);
			assert_eq!(Foo::decode_len().unwrap(), 3);
		});

		TestExternalities::default().execute_with(|| {
			let bounded: BoundedVec<u32, Seven> = vec![1, 2, 3].try_into().unwrap();
			FooMap::insert(1, bounded);
			assert_eq!(FooMap::decode_len(1).unwrap(), 3);
			assert!(FooMap::decode_len(0).is_none());
			assert!(FooMap::decode_len(2).is_none());
		});

		TestExternalities::default().execute_with(|| {
			let bounded: BoundedVec<u32, Seven> = vec![1, 2, 3].try_into().unwrap();
			FooDoubleMap::insert(1, 1, bounded);
			assert_eq!(FooDoubleMap::decode_len(1, 1).unwrap(), 3);
			assert!(FooDoubleMap::decode_len(2, 1).is_none());
			assert!(FooDoubleMap::decode_len(1, 2).is_none());
			assert!(FooDoubleMap::decode_len(2, 2).is_none());
		});
	}

	#[test]
	fn try_insert_works() {
		let mut bounded: BoundedVec<u32, Four> = vec![1, 2, 3].try_into().unwrap();
		bounded.try_insert(1, 0).unwrap();
		assert_eq!(*bounded, vec![1, 0, 2, 3]);

		assert!(bounded.try_insert(0, 9).is_err());
		assert_eq!(*bounded, vec![1, 0, 2, 3]);
	}

	#[test]
	#[should_panic(expected = "insertion index (is 9) should be <= len (is 3)")]
	fn try_inert_panics_if_oob() {
		let mut bounded: BoundedVec<u32, Four> = vec![1, 2, 3].try_into().unwrap();
		bounded.try_insert(9, 0).unwrap();
	}

	#[test]
	fn try_push_works() {
		let mut bounded: BoundedVec<u32, Four> = vec![1, 2, 3].try_into().unwrap();
		bounded.try_push(0).unwrap();
		assert_eq!(*bounded, vec![1, 2, 3, 0]);

		assert!(bounded.try_push(9).is_err());
	}

	#[test]
	fn deref_coercion_works() {
		let bounded: BoundedVec<u32, Seven> = vec![1, 2, 3].try_into().unwrap();
		// these methods come from deref-ed vec.
		assert_eq!(bounded.len(), 3);
		assert!(bounded.iter().next().is_some());
		assert!(!bounded.is_empty());
	}

	#[test]
	fn try_mutate_works() {
		let bounded: BoundedVec<u32, Seven> = vec![1, 2, 3, 4, 5, 6].try_into().unwrap();
		let bounded = bounded.try_mutate(|v| v.push(7)).unwrap();
		assert_eq!(bounded.len(), 7);
		assert!(bounded.try_mutate(|v| v.push(8)).is_none());
	}

	#[test]
	fn slice_indexing_works() {
		let bounded: BoundedVec<u32, Seven> = vec![1, 2, 3, 4, 5, 6].try_into().unwrap();
		assert_eq!(&bounded[0..=2], &[1, 2, 3]);
	}

	#[test]
	fn vec_eq_works() {
		let bounded: BoundedVec<u32, Seven> = vec![1, 2, 3, 4, 5, 6].try_into().unwrap();
		assert_eq!(bounded, vec![1, 2, 3, 4, 5, 6]);
	}

	#[test]
	fn too_big_vec_fail_to_decode() {
		let v: Vec<u32> = vec![1, 2, 3, 4, 5];
		assert_eq!(
			BoundedVec::<u32, Four>::decode(&mut &v.encode()[..]),
			Err("BoundedVec exceeds its limit".into()),
		);
	}
}<|MERGE_RESOLUTION|>--- conflicted
+++ resolved
@@ -37,11 +37,7 @@
 ///
 /// As the name suggests, the length of the queue is always bounded. All internal operations ensure
 /// this bound is respected.
-<<<<<<< HEAD
-#[derive(Encode, Decode, scale_info::TypeInfo)]
-=======
-#[derive(Encode)]
->>>>>>> 309d008c
+#[derive(Encode, scale_info::TypeInfo)]
 pub struct BoundedVec<T, S>(Vec<T>, PhantomData<S>);
 
 impl<T: Decode, S: Get<u32>> Decode for BoundedVec<T, S> {
