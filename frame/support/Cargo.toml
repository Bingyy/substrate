--- conflicted
+++ resolved
@@ -15,20 +15,8 @@
 [dependencies]
 serde = { version = "1.0.101", optional = true, features = ["derive"] }
 codec = { package = "parity-scale-codec", version = "2.2.0", default-features = false, features = ["derive", "max-encoded-len"] }
-<<<<<<< HEAD
 scale-info = { version = "0.9.0", default-features = false, features = ["derive"] }
 frame-metadata = { package = "frame-metadata", git = "https://github.com/paritytech/frame-metadata", branch = "main", default-features = false, features = ["v14"] }
-sp-std = { version = "3.0.0", default-features = false, path = "../../primitives/std" }
-sp-io = { version = "3.0.0", default-features = false, path = "../../primitives/io" }
-sp-runtime = { version = "3.0.0", default-features = false, path = "../../primitives/runtime" }
-sp-tracing = { version = "3.0.0", default-features = false, path = "../../primitives/tracing" }
-sp-core = { version = "3.0.0", default-features = false, path = "../../primitives/core" }
-sp-arithmetic = { version = "3.0.0", default-features = false, path = "../../primitives/arithmetic" }
-sp-inherents = { version = "3.0.0", default-features = false, path = "../../primitives/inherents" }
-sp-staking = { version = "3.0.0", default-features = false, path = "../../primitives/staking" }
-frame-support-procedural = { version = "3.0.0", default-features = false, path = "./procedural" }
-=======
-frame-metadata = { version = "14.0.0-dev", default-features = false, path = "../metadata" }
 sp-std = { version = "4.0.0-dev", default-features = false, path = "../../primitives/std" }
 sp-io = { version = "4.0.0-dev", default-features = false, path = "../../primitives/io" }
 sp-runtime = { version = "4.0.0-dev", default-features = false, path = "../../primitives/runtime" }
@@ -38,7 +26,6 @@
 sp-inherents = { version = "4.0.0-dev", default-features = false, path = "../../primitives/inherents" }
 sp-staking = { version = "4.0.0-dev", default-features = false, path = "../../primitives/staking" }
 frame-support-procedural = { version = "4.0.0-dev", default-features = false, path = "./procedural" }
->>>>>>> 6be513d6
 paste = "1.0"
 once_cell = { version = "1", default-features = false, optional = true }
 sp-state-machine = { version = "0.10.0-dev", optional = true, path = "../../primitives/state-machine" }
