--- conflicted
+++ resolved
@@ -13,16 +13,10 @@
 
 [dependencies]
 codec = { package = "parity-scale-codec", version = "2.0.0", default-features = false }
-<<<<<<< HEAD
 scale-info = { version = "0.9.0", default-features = false, features = ["derive"] }
-frame-benchmarking = { version = "3.1.0", default-features = false, path = "../benchmarking", optional = true }
-frame-support = { version = "3.0.0", default-features = false, path = "../support" }
-frame-system = { version = "3.0.0", default-features = false, path = "../system" }
-=======
 frame-benchmarking = { version = "4.0.0-dev", default-features = false, path = "../benchmarking", optional = true }
 frame-support = { version = "4.0.0-dev", default-features = false, path = "../support" }
 frame-system = { version = "4.0.0-dev", default-features = false, path = "../system" }
->>>>>>> 6be513d6
 mmr-lib = { package = "ckb-merkle-mountain-range", default-features = false, version = "0.3.1" }
 pallet-mmr-primitives = { version = "4.0.0-dev", default-features = false, path = "./primitives" }
 sp-core = { version = "4.0.0-dev", default-features = false, path = "../../primitives/core" }
