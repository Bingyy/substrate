--- conflicted
+++ resolved
@@ -16,12 +16,8 @@
 
 [dependencies]
 serde = { version = "1.0.101", optional = true, features = ["derive"] }
-<<<<<<< HEAD
-codec = { package = "parity-scale-codec", version = "1.3.1", default-features = false, features = ["derive"] }
+codec = { package = "parity-scale-codec", version = "1.3.6", default-features = false, features = ["derive"] }
 scale-info = { git = "https://github.com/paritytech/scale-info", package = "scale-info", default-features = false, features = ["derive"] }
-=======
-codec = { package = "parity-scale-codec", version = "1.3.6", default-features = false, features = ["derive"] }
->>>>>>> 48686305
 sp-core = { version = "2.0.0", default-features = false, path = "../core" }
 sp-application-crypto = { version = "2.0.0", default-features = false, path = "../application-crypto" }
 sp-arithmetic = { version = "2.0.0", default-features = false, path = "../arithmetic" }
