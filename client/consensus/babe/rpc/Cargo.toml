--- conflicted
+++ resolved
@@ -31,12 +31,8 @@
 sc-keystore = { version = "2.0.0-rc6", path = "../../../keystore" }
 
 [dev-dependencies]
-<<<<<<< HEAD
 parking_lot = "0.10.2"
-sc-consensus = { version = "0.8.0-rc5", path = "../../../consensus/common" }
-=======
 sc-consensus = { version = "0.8.0-rc6", path = "../../../consensus/common" }
->>>>>>> 964a3a76
 serde_json = "1.0.50"
 sp-keyring = { version = "2.0.0-rc6", path = "../../../../primitives/keyring" }
 substrate-test-runtime-client = { version = "2.0.0-rc6", path = "../../../../test-utils/runtime/client" }
